{
  "globalDependencies": {
    "chalk": "registry:dt/chalk#0.4.0+20160317120654",
    "commander": "registry:dt/commander#2.3.0+20160317120654",
    "csv-parse": "registry:dt/csv-parse#1.1.0+20160602150508",
    "csv-stringify": "registry:dt/csv-stringify#0.0.0+20160801211411",
    "js-yaml": "registry:dt/js-yaml#3.5.2+20160316171810",
<<<<<<< HEAD
    "knex": "registry:dt/knex#0.0.0+20160923124117",
    "node": "registry:dt/node#6.0.0+20161019125345",
=======
    "knex": "registry:dt/knex#0.0.0+20161009195237",
    "node": "registry:dt/node#6.0.0+20161102143327",
>>>>>>> b515779c
    "z-schema": "registry:dt/z-schema#3.16.0+20160622084406"
  },
  "dependencies": {
    "bluebird": "registry:npm/bluebird#3.4.1+20160909132857"
  }
}<|MERGE_RESOLUTION|>--- conflicted
+++ resolved
@@ -5,13 +5,8 @@
     "csv-parse": "registry:dt/csv-parse#1.1.0+20160602150508",
     "csv-stringify": "registry:dt/csv-stringify#0.0.0+20160801211411",
     "js-yaml": "registry:dt/js-yaml#3.5.2+20160316171810",
-<<<<<<< HEAD
-    "knex": "registry:dt/knex#0.0.0+20160923124117",
-    "node": "registry:dt/node#6.0.0+20161019125345",
-=======
     "knex": "registry:dt/knex#0.0.0+20161009195237",
     "node": "registry:dt/node#6.0.0+20161102143327",
->>>>>>> b515779c
     "z-schema": "registry:dt/z-schema#3.16.0+20160622084406"
   },
   "dependencies": {
