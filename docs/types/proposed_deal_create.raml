#%RAML 1.0 DataType

type: object
description: An object describing the request body needed to create a new proposal
    auction_type:
        type: string
        required: true
        displayName: Auction Type,
        description: The auction type - 'first' = First Price, 'second' = Second Price, 'fixed' = Fixed Rate.
        enum: ['first','second','fixed']
    budget:
        type: integer
        required: false
        displayName: Budget
        description: The projected amount to be spent by the buyer.
    contact:
        type: Contact
        required: false
        displayName: Contact Information    
        description: The primary contact information for the proposal's owner. Overrides default user contact info if provided.
    description:
        type: string
        required: false
        displayName: Description
        description: A description of the deal.
        maxLength: 255
    end_date:
        type: date-only
        required: false
        displayName: End Date
        description: The end date of the deal, if applicable. RFC3339 "full-date" format. If omitted, deal does not expire.
        example: 2017-10-10
    impressions:
        type: integer
        required: false
        displayName: Impressions
        description: The projected amount of impressions for the deal.
        example: USD
        minimum: 0
        maximum: 16777215
    inventory:
        type: integer[]
        required: true
        displayName: Inventory Section Id(s)
        description: An array of Inventory Section IDs, indicating which sections will be active in this deal. (See "Section" type.)
    name:
        type: string
        required: true
        displayName: Name
        description: Name of the deal.
        maxLength: 255
    partners:
        type: integer[]
        required: false
<<<<<<< HEAD
        displayName: Partners
        description: An array of Partner IDs, indicating which users are targeted by this proposal. If empty or not provided, this proposal is open to everyone.
=======
        displayName: Targeted Partners
        description: Optional partner targeting. If this is included, the proposal will not be visible on the open market: only targeted partners will be able to see it. Partners will be notified, and will be able to accept, reject, or negotiate on the proposed deal.
>>>>>>> 8ff43298
    price:
        type: number
        required: true
        displayName: Deal Price
        description: The deal price. This is the floor price for "First Price" or "Second Price" deals, or the fixed price for "Fixed Rate" deals. (See auction_type.) Dollars with two decimal cents.
        example: 1.99
        minimum: 0.01
        maximum: 655.35
    start_date:
        type: date-only
        required: false
        displayName: Start Date
        description: The start date of the deal, if applicable. RFC3339 "full-date" format. If ommitted, deal is set to start immediately on acceptance.
        example: 2017-09-09
    terms:
        type: string
        required: false
        displayName: Terms & Conditions
        description: The terms & conditions for the deal - extra information describing the deal.
        maxLength: 65535
example: |
    {
        "partners": [123, 456],
        "inventory": [4321, 9876],
        "partners": [123, 456],
        "name": "Superfab Ultradeal",
        "description": "DWI https://media.giphy.com/media/GODSCQebffJzW/giphy.gif",
        "start_date": "2017-09-09",
        "end_date": "2017-10-10",
        "price": 1.99,
        "impressions": 8,
        "budget": 9999999,
        "auction_type": "first",
        "contact": {
            "title": "Captain",
            "name": "Jimdex Exchange",
            "email": "jimdex.exchange@indexexchange.com",
            "phone": "666 666 6665"
        },
        "terms": "Hom ngav taq yas cha'dich 'usgheb abigaile adin billy kristina lea nomi sandra stella susana tindra choronzon corson eurynomos kali mammon mephistopheles neqa'el vapula ɔouʌɐllıs ıuʇǝƃǝɹ ɯɐƃuıs sɐƃıʇʇıs nlʇɹıɔıǝs"
    }<|MERGE_RESOLUTION|>--- conflicted
+++ resolved
@@ -52,13 +52,8 @@
     partners:
         type: integer[]
         required: false
-<<<<<<< HEAD
-        displayName: Partners
-        description: An array of Partner IDs, indicating which users are targeted by this proposal. If empty or not provided, this proposal is open to everyone.
-=======
         displayName: Targeted Partners
         description: Optional partner targeting. If this is included, the proposal will not be visible on the open market: only targeted partners will be able to see it. Partners will be notified, and will be able to accept, reject, or negotiate on the proposed deal.
->>>>>>> 8ff43298
     price:
         type: number
         required: true
