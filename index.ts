'use strict';

import * as express from 'express';
import * as http from 'http';

<<<<<<< HEAD
import {Server} from './server';

Server.start();
=======
import { DatabaseManager } from './lib/database-manager';

let startServer: Function = require('./server');

console.log("Initializing DatabaseManager...");

DatabaseManager.initialize()
    .then(() => {
        console.log("DatabaseManager initialized.");
        console.log("Starting server...");
        startServer();
    });
>>>>>>> 6d22c47b
<|MERGE_RESOLUTION|>--- conflicted
+++ resolved
@@ -3,14 +3,8 @@
 import * as express from 'express';
 import * as http from 'http';
 
-<<<<<<< HEAD
 import {Server} from './server';
-
-Server.start();
-=======
 import { DatabaseManager } from './lib/database-manager';
-
-let startServer: Function = require('./server');
 
 console.log("Initializing DatabaseManager...");
 
@@ -18,6 +12,5 @@
     .then(() => {
         console.log("DatabaseManager initialized.");
         console.log("Starting server...");
-        startServer();
-    });
->>>>>>> 6d22c47b
+        Server.start();
+    });