--- conflicted
+++ resolved
@@ -25,19 +25,10 @@
 # Clean /opt/atw-git
 rm -rf $DEST/*
 # Deploy build/ && config/ && locales/ && node_modules/ && schemas/ && .env
-<<<<<<< HEAD
-rm -rf /opt/*
-mkdir -p $DEST
-
-cp -rf $TMP/build/src/* $DEST
-cp -rf $SRC/config $DEST
-cp -rf $SRC/src/schemas $DEST
-=======
 echo "Deploying build to $DEST"
 cp -rf $TMP/build/src $DEST
 cp -rf $SRC/config $DEST
 cp -rf $SRC/src/schemas $DEST/src
->>>>>>> 6eba457e
 cp -rf $TMP/node_modules $DEST
 cp -rf $SRC/.env $DEST
 cp -rf $SRC/package.json $DEST
