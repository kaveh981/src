--- conflicted
+++ resolved
@@ -32,11 +32,8 @@
     403_CANNOT_START_NEGOTIATION: Cannot start a negotiation on your own proposal.
     403_OTHER_REJECTED: The partner rejected this negotiation, the proposal cannot be bought as is.
     403_OUT_OF_TURN: The partner did not reply to your previous offer.
-<<<<<<< HEAD
-=======
     403_NO_NEGOTIATION: You cannot accept or reject a negotiation which hasn't yet started.
     403_NO_CHANGE: At least one negotiation field must be different than current offer.
->>>>>>> d6ab4f42
 
     # 404 Status Code Messages
     404: Not found.
