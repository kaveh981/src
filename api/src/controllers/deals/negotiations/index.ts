'use strict';

import * as express from 'express';

import { Logger } from '../../../lib/logger';
import { Injector } from '../../../lib/injector';
import { RamlTypeValidator } from '../../../lib/raml-type-validator';
import { HTTPError } from '../../../lib/http-error';
import { ProtectedRoute } from '../../../middleware/protected-route';

import { ProposedDealModel } from '../../../models/deals/proposed-deal/proposed-deal-model';
import { ProposedDealManager } from '../../../models/deals/proposed-deal/proposed-deal-manager';
import { NegotiatedDealManager } from '../../../models/deals/negotiated-deal/negotiated-deal-manager';
import { NegotiatedDealModel } from '../../../models/deals/negotiated-deal/negotiated-deal-model';
import { SettledDealManager } from '../../../models/deals/settled-deal/settled-deal-manager';
import { SettledDealModel } from '../../../models/deals/settled-deal/settled-deal-model';
import { DatabaseManager } from '../../../lib/database-manager';
import { UserModel } from '../../../models/user/user-model';
import { UserManager } from '../../../models/user/user-manager';
import { BuyerManager } from '../../../models/buyer/buyer-manager';
import { PaginationModel } from '../../../models/pagination/pagination-model';

const proposedDealManager = Injector.request<ProposedDealManager>('ProposedDealManager');
const negotiatedDealManager = Injector.request<NegotiatedDealManager>('NegotiatedDealManager');
const settledDealManager = Injector.request<SettledDealManager>('SettledDealManager');
const buyerManager = Injector.request<BuyerManager>('BuyerManager');
const userManager = Injector.request<UserManager>('UserManager');
const validator = Injector.request<RamlTypeValidator>('Validator');
const databaseManager = Injector.request<DatabaseManager>('DatabaseManager');

const Log: Logger = new Logger('ROUT');

/**
 * Function that takes care of all /deals/negotiation routes  
 */
function NegotiationDeals(router: express.Router): void {

    /**
     * GET request to get all active negotiations for the user. The function first validates pagination query parameters.
     * It then retrieves all negotiations from the database and filters out all invalid ones, before returning the rest
     * of them to the requesting entity.
     */
    router.get('/', ProtectedRoute, async (req: express.Request, res: express.Response, next: Function) => { try {

        // Validate pagination parameters
        let paginationParams = {
            page: req.query.page,
            limit: req.query.limit
        };

        let validationErrors = validator.validateType(paginationParams, 'Pagination',
                               { fillDefaults: true, forceOnError: ['TYPE_NUMB_TOO_LARGE'], sanitizeIntegers: true });

        if (validationErrors.length > 0) {
            throw HTTPError('400', validationErrors);
        }

        let user = req.ixmUserInfo;
        let pagination = new PaginationModel(paginationParams, req);

        let negotiatedDeals = await negotiatedDealManager.fetchNegotiatedDealsFromUser(user, pagination);

        Log.trace(`Found negotiated deals ${Log.stringify(negotiatedDeals)}`, req.id);

        if (negotiatedDeals.length > 0) {
            res.sendPayload(negotiatedDeals.map((deal) => { return deal.toPayload(user.userType); }), pagination.toPayload());
        } else {
            res.sendError('200_NO_NEGOTIATIONS');
        }

    } catch (error) { next(error); } });

    /*
     * GET Request for both users, buyers and publishers, to get a list of deal negotiations by providing a proposalID
     */
    router.get('/:proposalID', ProtectedRoute, async (req: express.Request, res: express.Response, next: Function) => { try {

        // Validate proposalID
        let proposalID = Number(req.params.proposalID);
        let proposalValidationErrors = validator.validateType(proposalID, 'SpecificProposalParameter');

        if (proposalValidationErrors.length > 0) {
            throw HTTPError('404_PROPOSAL_NOT_FOUND');
        }

        // Check proposal exists based on proposalID
        let proposal = await proposedDealManager.fetchProposedDealFromId(proposalID);

        if (!proposal) {
            throw HTTPError('404_PROPOSAL_NOT_FOUND');
        }

        // Validate pagination parameters
        let paginationParams = {
            page: req.query.page,
            limit: req.query.limit
        };

        let validationErrors = validator.validateType(paginationParams, 'Pagination',
                               { fillDefaults: true, forceOnError: ['TYPE_NUMB_TOO_LARGE'], sanitizeIntegers: true });

        if (validationErrors.length > 0) {
            throw HTTPError('400', validationErrors);
        }

        let pagination = new PaginationModel(paginationParams, req);
        let userID = Number(req.ixmUserInfo.id);
<<<<<<< HEAD
        let negotiatedDeals = await negotiatedDealManager.fetchNegotiatedDealsFromUserProposalIds(userID, proposalID, pagination);
=======
        let negotiatedDeals = await negotiatedDealManager.fetchNegotiatedDealsFromUserProposalIds(
                                        userID, proposalID, pagination);
>>>>>>> d063dd36

        Log.trace(`Found negotiated deals ${Log.stringify(negotiatedDeals)}`, req.id);

        if (negotiatedDeals && negotiatedDeals.length > 0) {
            res.sendPayload(negotiatedDeals.map((deal) => { return deal.toPayload(req.ixmUserInfo.userType); }), pagination.toPayload());
        } else {
            throw HTTPError('200_NO_NEGOTIATIONS');
        }

    } catch (error) { next(error); } });

    /**
     * Get specific negotiation from proposal id and partner id
     */
    router.get('/:proposalID/:partnerID', ProtectedRoute, async (req: express.Request, res: express.Response, next: Function) => { try {

        // Validate parameters
        let proposalID = Number(req.params.proposalID);
        let partnerID = Number(req.params.partnerID);

        let parameters = {
            proposal_id: proposalID,
            partner_id: partnerID
        };

        let validationErrors = validator.validateType(parameters, 'SpecificNegotiationParameters');

        if (validationErrors.length > 0) {
            throw HTTPError('404_NEGOTIATION_NOT_FOUND');
        }

        // Check proposal and partner existence
        let proposal = await proposedDealManager.fetchProposedDealFromId(proposalID);

        if (!proposal) {
            throw HTTPError('404_PROPOSAL_NOT_FOUND');
        }

        let partner = await userManager.fetchUserFromId(partnerID);

        if (!partner) {
            throw HTTPError('404_PARTNER_NOT_FOUND');
        }

        // Check partner user group and status
        if (partner.userGroup !== 'Index Market') {
            throw HTTPError('403_PARTNER_NOT_IXMUSER');
        }

        if (!partner.isActive()) {
            throw HTTPError('403_PARTNER_NOT_ACTIVE');
        }

        // Check if request sender and partner are in the same type
        if (partner.userType === req.ixmUserInfo.userType) {
            throw HTTPError('403_PARTNER_INVALID_USERTYPE');
        }

        let buyerID: number;
        let publisherID: number;

        if (partner.userType === 'IXMB') {
            buyerID = Number(partner.id);
            publisherID = Number(req.ixmUserInfo.id);
        } else {
            buyerID = Number(req.ixmUserInfo.id);
            publisherID = Number(partner.id);
        }

        let negotiatedDeal = await negotiatedDealManager.fetchNegotiatedDealFromIds(proposalID, buyerID, publisherID);

        Log.trace(`Found negotiation ${JSON.stringify(negotiatedDeal)}`, req.id);

        if (negotiatedDeal) {
            res.sendPayload(negotiatedDeal.toPayload(req.ixmUserInfo.userType));
        } else {
            throw HTTPError('404_NEGOTIATION_NOT_FOUND');
        }

    } catch (error) { next(error); } });

    /**
     * PUT request to accept a deal and insert it into the database to activate it.
     */
    router.put('/', ProtectedRoute, async (req: express.Request, res: express.Response, next: Function) => { try {

        // Validate the request's parameters syntax
        let validationErrors = validator.validateType(req.body, 'NegotiateDealRequest',
                                { sanitizeStringEnum: true, fillDefaults: true, removeNull: true, trimStrings: true });

        if (validationErrors.length > 0) {
            throw HTTPError('400', validationErrors);
        }

        // Populate negotiation information used in the rest of the route
        let responseType: string = req.body.response;

        let negotiationFields = JSON.parse(JSON.stringify({
            startDate: req.body['start_date'],
            endDate: req.body['end_date'],
            price: req.body['price'],
            impressions: req.body['impressions'],
            budget: req.body['budget'],
            terms: req.body['terms']
        }));

        // Confirm that the user sent fields consistent with negotiation / acceptance-rejection
        let fieldCount = Object.keys(negotiationFields).length;

        if (responseType === 'counter-offer' && fieldCount === 0) {
            throw HTTPError('400_MISSING_NEG_FIELD');
        } else if (fieldCount > 0 && responseType !== 'counter-offer') {
            throw HTTPError('400_EXTRA_NEG_FIELD');
        }

        // Check whether the user is a publisher or a buyer and populate user fields accordingly
        let userType: 'buyer' | 'publisher' = req.ixmUserInfo.userType === 'IXMB' ? 'buyer' : 'publisher';
        let buyerID: number;
        let publisherID: number;

        if (userType === 'publisher') {
            buyerID = Number(req.body.partner_id);
            publisherID = Number(req.ixmUserInfo.id);
        } else {
            buyerID = Number(req.ixmUserInfo.id);
            publisherID = Number(req.body.partner_id);
        }

        Log.trace(`User is a ${userType} with ID ${req.ixmUserInfo.id}.`, req.id);

        // Confirm that the proposal is available and belongs to this publisher
        let proposalID = Number(req.body.proposal_id);
        let targetProposal = await proposedDealManager.fetchProposedDealFromId(proposalID);

        if (!targetProposal) {
            throw HTTPError('404_PROPOSAL_NOT_FOUND');
        }

        // Confirm that proposal is from the same publisher as negotiation request
        if (targetProposal.ownerID !== publisherID) {
            Log.trace(`Proposal belongs to ${targetProposal.ownerID}, not to ${publisherID}.`, req.id);
            throw HTTPError('403_BAD_PROPOSAL');
        }

        // Check whether there are negotiations started already between the users at stake
        let currentNegotiation = await negotiatedDealManager.fetchNegotiatedDealFromIds(proposalID, buyerID, publisherID);

        // If the negotiation had not started yet, then it gets created
        if (!currentNegotiation) {

            // Only buyers can start a negotiation
            if (userType === 'publisher') {
                throw HTTPError('403_CANNOT_START_NEGOTIATION');
            }

            // A buyer cannot accept or reject a negotiation that doesn't exist.
            if (responseType !== 'counter-offer') {
                throw HTTPError('403_NO_NEGOTIATION');
            }

            currentNegotiation = await negotiatedDealManager.createNegotiationFromProposedDeal(
                                        targetProposal, buyerID, publisherID, 'buyer');

            let fieldChanged = currentNegotiation.update('buyer', 'accepted', 'active', negotiationFields);

            if (!fieldChanged) {
                throw HTTPError('403_NO_CHANGE');
            }

            if (!targetProposal.isAvailable() || !(targetProposal.ownerInfo.isActive())) {
                throw HTTPError('403_NOT_FORSALE');
            }

            await negotiatedDealManager.insertNegotiatedDeal(currentNegotiation);

            Log.trace(`Inserted the new negotiation with ID: ${currentNegotiation.id}`, req.id);

        } else {

            Log.trace('Found negotiation with ID: ' + currentNegotiation.id, req.id);

            let otherPartyStatus = userType === 'buyer' ? currentNegotiation.publisherStatus : currentNegotiation.buyerStatus;
            let currentNegotiationStatus = userType === 'buyer' ? currentNegotiation.buyerStatus : currentNegotiation.publisherStatus;

            // Check that proposal has not been bought yet
            if (currentNegotiation.buyerStatus === 'accepted' && currentNegotiation.publisherStatus === 'accepted') {
                throw HTTPError('403_PROPOSAL_BOUGHT');
            }

            // Check if the negotiation has been rejected by any party
            if (otherPartyStatus === 'rejected') {
                throw HTTPError('403_OTHER_REJECTED');
            }

            // Check if you have already rejected
            if (currentNegotiationStatus === 'rejected') {
                throw HTTPError('403_ALREADY_REJECTED');
            }

            // Check if the user is out of turn
            if (currentNegotiation.sender === userType && responseType !== 'reject') {
                throw HTTPError('403_OUT_OF_TURN');
            }

            // If user rejects the negotiation, there is nothing more to do:
            if (responseType === 'reject') {

                Log.trace('User is rejecting the negotiation', req.id);

                currentNegotiation.update(userType, 'rejected', otherPartyStatus);
                await negotiatedDealManager.updateNegotiatedDeal(currentNegotiation);

            } else if (responseType === 'accept') {

                Log.trace('User is accepting the negotiation', req.id);

                Log.debug(`Beginning transaction, updating negotiation ${currentNegotiation.id} and inserting settled deal...`, req.id);

                await databaseManager.transaction(async (transaction) => {

                    currentNegotiation.update(userType, 'accepted', 'accepted');
                    await negotiatedDealManager.updateNegotiatedDeal(currentNegotiation, transaction);

                    let buyerIXMInfo = await buyerManager.fetchBuyerFromId(buyerID);
                    let settledDeal = settledDealManager.createSettledDealFromNegotiation(currentNegotiation, buyerIXMInfo.dspIDs[0]);

                    await settledDealManager.insertSettledDeal(settledDeal, transaction);

                    Log.trace(`New deal created with id ${settledDeal.id}.`, req.id);

                    res.sendPayload(settledDeal.toPayload(req.ixmUserInfo.userType));
                });

                return;

            } else {

                Log.trace(`User has sent a counter-offer.`, req.id);

                let fieldChanged = currentNegotiation.update(userType, 'accepted', 'active', negotiationFields);

                if (fieldChanged) {
                    Log.trace(`Fields have changed, updating negotiation.`, req.id);
                    await negotiatedDealManager.updateNegotiatedDeal(currentNegotiation);
                } else {
                    throw HTTPError('403_NO_CHANGE');
                }

            }
        }

        res.sendPayload(currentNegotiation.toPayload(req.ixmUserInfo.userType));

    } catch (error) { next(error); } });
}

module.exports = NegotiationDeals;<|MERGE_RESOLUTION|>--- conflicted
+++ resolved
@@ -105,12 +105,7 @@
 
         let pagination = new PaginationModel(paginationParams, req);
         let userID = Number(req.ixmUserInfo.id);
-<<<<<<< HEAD
         let negotiatedDeals = await negotiatedDealManager.fetchNegotiatedDealsFromUserProposalIds(userID, proposalID, pagination);
-=======
-        let negotiatedDeals = await negotiatedDealManager.fetchNegotiatedDealsFromUserProposalIds(
-                                        userID, proposalID, pagination);
->>>>>>> d063dd36
 
         Log.trace(`Found negotiated deals ${Log.stringify(negotiatedDeals)}`, req.id);
 
