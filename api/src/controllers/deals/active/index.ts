--- conflicted
+++ resolved
@@ -80,48 +80,41 @@
             return next(err);
         }
 
-        // Check that package exists
+        // Check that proposal exists
         let proposalID: number = req.body.proposalID;
         let buyerID = Number(req.ixmBuyerInfo.userID);
         let buyerIXMInfo = yield buyerManager.fetchBuyerFromId(buyerID);
         let proposedDeal: ProposedDealModel = yield proposedDealManager.fetchProposedDealFromId(proposalID);
 
-        if (!proposedDeal) {
-            Log.debug('Package does not exist');
+        if (!proposedDeal || proposedDeal.status === 'deleted') {
+            Log.debug('Proposal does not exist');
             return next();
         }
 
-<<<<<<< HEAD
-        // Check that the package is available for purchase
+        // Check that the proposal is available for purchase
         let owner = yield userManager.fetchUserFromId(proposedDeal.ownerID);
-=======
-            if (!thePackage || thePackage.status === 'deleted') {
-                Log.debug('Package does not exist');
-                return next();
-            }
->>>>>>> de825d25
 
         if (!proposedDeal.isAvailable() || !(owner.status === 'A')) {
-            Log.debug('Package is not available for purchase');
+            Log.debug('Proposal is not available for purchase');
             let err = new Error('403_NOT_FORSALE');
             err.name = 'FORBIDDEN';
             return next(err);
         }
 
-        // Check that package has not been bought yet by this buyer, or isn't in negotiation
+        // Check that proposal has not been bought yet by this buyer, or isn't in negotiation
         let dealNegotiation: NegotiatedDealModel =
                 yield negotiatedDealManager.fetchNegotiatedDealFromIds(proposalID, buyerID, proposedDeal.ownerID);
 
         if (dealNegotiation) {
             if (dealNegotiation.buyerStatus === 'accepted' && dealNegotiation.publisherStatus === 'accepted') {
-                Log.debug('Package has already been accepted.');
+                Log.debug('Proposal has already been accepted.');
 
-                let err = new Error('403_PACKAGE_BOUGHT');
+                let err = new Error('403_PROPOSAL_BOUGHT');
                 err.name = 'FORBIDDEN';
                 return next(err);
             } else if (dealNegotiation.buyerStatus !== 'rejected' && dealNegotiation.publisherStatus !== 'rejected') {
-                Log.debug('Package is in negotiation.');
-                let err = new Error('403_PACKAGE_IN_NEGOTIATION');
+                Log.debug('Proposal is in negotiation.');
+                let err = new Error('403_PROPOSAL_IN_NEGOTIATION');
                 err.name = 'FORBIDDEN';
                 return next(err);
             }
