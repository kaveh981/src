'use strict';

import * as Promise from 'bluebird';

import { DatabaseManager } from '../../lib/database-manager';
import { Logger } from '../../lib/logger';
import { PackageModel } from './package-model';
import { ContactManager } from '../contact-info/contact-manager';
import { BuyerManager } from '../buyer/buyer-manager';

const Log = new Logger('mPKG');

/** Package model manager */
class PackageManager {

    /** Internal databaseManager  */
    private databaseManager: DatabaseManager;

    /** To populate the contact info */
    private contactManager: ContactManager;

    /**
     * Constructor
     * @param database - An instance of the database manager.
     */
    constructor(databaseManager: DatabaseManager, contactManager: ContactManager) {
        this.databaseManager = databaseManager;
        this.contactManager = contactManager;
    }

    /**
     * Get package object by ID
     * @param packageID - the ID of the package
     * @returns a package object including associated section IDs
     */
    public fetchPackageFromId(packageID: number): Promise<any> {
        let packageObject: PackageModel;

        return this.getPackageInfo(packageID)
            .then((info) => {
                if (!info) {
                    return;
                }
                packageObject = new PackageModel(info);
                return this.getPackageSections(packageID);
            })
            .then((sections) => {
                if (!sections) {
                    return;
                }
                packageObject.sections = sections;
                return packageObject;
            });
    }

    /**
     * Get package object by name
     * @param packageName - the unique name of the package
     * @returns a package object includes associated section IDs
     */
    public fetchPackageFromName(packageName: string): Promise<PackageModel> {
        return this.databaseManager.select('packageID')
                .from('ixmPackages')
                .where('name', packageName)
            .then((packageIDs: any) => {
                if (!packageIDs) {
                    return;
                }
                return this.fetchPackageFromId(packageIDs[0].packageID);
            });
    }

    /**
     * Get a list of package objects by status
     * @param packageStatus - status of the package (an enum value which could be 'active', 'paused' or 'deleted')
     * @returns an array of package objects by the given status
     */
    public fetchPackagesFromStatus(packageStatus: string, pagination: any): Promise<any> {
        return this.databaseManager.select('packageID')
                .from('ixmPackages')
                .where('status', packageStatus)
                .limit(Number(pagination.limit))
                .offset(Number(pagination.offset))
            .then((idObjects: any) => {
                return Promise.map(idObjects, (idObject: any) => {
                    return this.fetchPackageFromId(idObject.packageID);
                });
            });
    }

    /**
     * Get a list of package objects by owner
     * @param packageOwner - ID of the packages' owner
     * @returns an array of package objects by the given owner
     */
    public fetchPackagesFromOwner(packageOwner: number, pagination: any): Promise<any> {
        return this.databaseManager.select('packageID')
                .from('ixmPackages')
                .where('ownerID', packageOwner)
                .limit(Number(pagination.limit))
                .offset(Number(pagination.offset))
            .then((idObjects: any) => {
                return Promise.map(idObjects, (idObject: any) => {
                    return this.fetchPackageFromId(idObject.packageID);
                });
            });
    }

    /**
     * Checks if a package has already been purchased by a specific buyer
     * @param packageID - the ID of the package in question
     * @param buyerID - the ID of the buyer in question
     * @returns true if the package was already bought, false otherwise
     */
    public isPackageMappedToBuyer(packageID: number, buyerID: number): Promise<any> {
        return this.databaseManager.select()
                .from('ixmBuyerDealMappings')
                .join('ixmPackageDealMappings', 'ixmBuyerDealMappings.dealID', 'ixmPackageDealMappings.dealID')
                .where('userID', buyerID)
                .andWhere('packageID', packageID)
            .then((result) => {
                return result.length > 0;
            });
    }

    /**
     * Get package information by package ID
     * @param packageID - the ID of the package
     * @returns an object include all the information of the package 
     */
    private getPackageInfo(packageID: number): Promise<any> {
        let packageInfo: PackageModel;

        return this.databaseManager.select('packageID', 'ownerID', 'name', 'description', 'status', 'accessMode', 'startDate',
                    'endDate', 'price', 'impressions', 'budget', 'auctionType', 'terms', 'createDate', 'modifyDate')
                .from('ixmPackages')
                .where('packageID', packageID)
            .then((info: any) => {
                packageInfo = info[0];
                if (!packageInfo) {
                    return;
                }
                return this.contactManager.fetchContactInfoFromId(packageInfo.ownerID);
            })
            .then((contact) => {
                if (!contact) {
                    return;
                }
                packageInfo.ownerContactInfo = contact;
                return packageInfo;
            });
    }

    /**
<<<<<<< HEAD
     * Get corresponding section IDs by package ID with active sections
=======
     * Get corresponding section IDs by package ID with active sites and sections
>>>>>>> de825d25
     * @param packageID - the ID of the package
     * @returns an array of section IDs
     */
    private getPackageSections (packageID: number): Promise<number[]> {
<<<<<<< HEAD
        return this.databaseManager.select('ixmPackageSectionMappings.sectionID')
            .from('ixmPackageSectionMappings')
            .join('rtbSections', 'ixmPackageSectionMappings.sectionID', 'rtbSections.sectionID')
            .where('ixmPackageSectionMappings.packageID', packageID)
            .andWhere('rtbSections.status', 'A')
=======
        return this.databaseManager.distinct('ixmPackageSectionMappings.sectionID').select()
            .from('ixmPackageSectionMappings')
            .join('rtbSections', 'ixmPackageSectionMappings.sectionID', 'rtbSections.sectionID')
            .join('rtbSiteSections', 'rtbSiteSections.sectionID', 'rtbSections.sectionID')
            .join('sites', 'sites.siteID', 'rtbSiteSections.siteID')
            .where('ixmPackageSectionMappings.packageID', packageID)
            .andWhere('rtbSections.status', 'A')
            .andWhere('sites.status', 'A')
>>>>>>> de825d25
            .then((sectionObjects: any) => {
                return sectionObjects.map((sectionObject) => { return sectionObject.sectionID; });
            });
    }

}

export { PackageManager };<|MERGE_RESOLUTION|>--- conflicted
+++ resolved
@@ -152,22 +152,11 @@
     }
 
     /**
-<<<<<<< HEAD
-     * Get corresponding section IDs by package ID with active sections
-=======
      * Get corresponding section IDs by package ID with active sites and sections
->>>>>>> de825d25
      * @param packageID - the ID of the package
      * @returns an array of section IDs
      */
     private getPackageSections (packageID: number): Promise<number[]> {
-<<<<<<< HEAD
-        return this.databaseManager.select('ixmPackageSectionMappings.sectionID')
-            .from('ixmPackageSectionMappings')
-            .join('rtbSections', 'ixmPackageSectionMappings.sectionID', 'rtbSections.sectionID')
-            .where('ixmPackageSectionMappings.packageID', packageID)
-            .andWhere('rtbSections.status', 'A')
-=======
         return this.databaseManager.distinct('ixmPackageSectionMappings.sectionID').select()
             .from('ixmPackageSectionMappings')
             .join('rtbSections', 'ixmPackageSectionMappings.sectionID', 'rtbSections.sectionID')
@@ -176,7 +165,6 @@
             .where('ixmPackageSectionMappings.packageID', packageID)
             .andWhere('rtbSections.status', 'A')
             .andWhere('sites.status', 'A')
->>>>>>> de825d25
             .then((sectionObjects: any) => {
                 return sectionObjects.map((sectionObject) => { return sectionObject.sectionID; });
             });
