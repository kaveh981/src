'use strict';

<<<<<<< HEAD
import { UserModel } from '../user/user-model';

/**
 * Interface for package which represents a potential deal
 */
interface IPackageModel {
    /** ID of the package */
    packageID?: number;
    /** ID of the package's owner, corresponding to users in database */
    ownerID: number;
    /** Name of the package, unique value */
    name: string;
    /** Description of the package */
    description?: string;
    /** Status of the packge, which could only be active, paused or deleted */
    status?: string;
    /** Flag to define is the package viewable to public */
    isPublic: number;
    /** Start date of the package */
    startDate?: string;
    /** End date of the package */
    endDate?: string;
    /** Price of the package */
    price?: number;
    /** Projected amout of impressions for the package */
    impressions: number;
    /** Project amount to be spend by the buyer */
    budget: number;
    /** Auction type of the deal, which could only be first, second or fixed */
    auctionType?: string;
    /** Free text that both parties can edit to convene of specific deal conditions */
    terms?: string;
    /** Created date of the package */
    createDate?: string;
    /** Modified date of the package */
    modifiyDate?: string;
    /** Array of sectionsID associated with the package*/
    sections: number[];
}

=======
>>>>>>> 91bb17b4
class PackageModel implements IPackageModel {
    /** ID of the package */
    public packageID: number;
    /** ID of the package's owner, corresponding to users in database */
    public ownerID: number;
    /** Contact information for the owner */
    public ownerContactInfo: IContactModel;
    /** Name of the package, unique value */
    public name: string;
    /** Description of the package */
    public description: string;
    /** Status of the packge, which could only be active, paused or deleted */
    public status: 'active' | 'paused' | 'deleted';
    /** Flag to define is the package viewable to public */
    public isPublic: number;
    /** Start date of the package */
    public startDate: string;
    /** End date of the package */
    public endDate: string;
    /** Price of the package */
    public price: number;
    /** Projected amout of impressions for the package */
    public impressions: number;
    /** Project amount to be spend by the buyer */
    public budget: number;
    /** Auction type of the deal, which could only be first, second or fixed */
    public auctionType: 'first' | 'second' | 'fixed';
    /** Free text that both parties can edit to convene of specific deal conditions */
    public terms: string;
    /** Created date of the package */
    public createDate: string;
    /** Modified date of the package */
    public modifiyDate: string;
    /** Array of sectionsID associated with the package*/
    public sections: number[];

     /**
     * Constructor
     * @param initParams - Initial parameters to populate the package model.
     */
    constructor(initParams?: IPackageModel) {
        if (initParams) {
            Object.assign(this, initParams);
        }
    }

<<<<<<< HEAD
    public isValidAvailablePackage(user: UserModel): boolean {
        let startDate: Date = new Date(this.startDate);
        let endDate: Date = new Date(this.endDate);
        let today: Date = new Date(Date.now());
        let zeroDate: string = '0000-00-00';
        // Set all date "hours" to be 0 to be able to just compare the dates alone
        startDate.setHours(0, 0, 0, 0);
        endDate.setHours(0, 0, 0, 0);
        today.setHours(0, 0, 0, 0);
        return user.userStatus === 'A'
            && (startDate <= today || this.startDate === zeroDate)
            && (endDate >= today || this.endDate === zeroDate)
            && this.sections.length > 0;
=======
    /**
     * TODO: empty function, need to validate date and enum?
     * validate the package model object, see if all attributes are valid
     * @returns Returns a string indicate which attributes are incorrect
     */
    public validate(): string {
        return;
>>>>>>> 91bb17b4
    }
}

export { PackageModel }<|MERGE_RESOLUTION|>--- conflicted
+++ resolved
@@ -1,48 +1,7 @@
 'use strict';
 
-<<<<<<< HEAD
 import { UserModel } from '../user/user-model';
 
-/**
- * Interface for package which represents a potential deal
- */
-interface IPackageModel {
-    /** ID of the package */
-    packageID?: number;
-    /** ID of the package's owner, corresponding to users in database */
-    ownerID: number;
-    /** Name of the package, unique value */
-    name: string;
-    /** Description of the package */
-    description?: string;
-    /** Status of the packge, which could only be active, paused or deleted */
-    status?: string;
-    /** Flag to define is the package viewable to public */
-    isPublic: number;
-    /** Start date of the package */
-    startDate?: string;
-    /** End date of the package */
-    endDate?: string;
-    /** Price of the package */
-    price?: number;
-    /** Projected amout of impressions for the package */
-    impressions: number;
-    /** Project amount to be spend by the buyer */
-    budget: number;
-    /** Auction type of the deal, which could only be first, second or fixed */
-    auctionType?: string;
-    /** Free text that both parties can edit to convene of specific deal conditions */
-    terms?: string;
-    /** Created date of the package */
-    createDate?: string;
-    /** Modified date of the package */
-    modifiyDate?: string;
-    /** Array of sectionsID associated with the package*/
-    sections: number[];
-}
-
-=======
->>>>>>> 91bb17b4
 class PackageModel implements IPackageModel {
     /** ID of the package */
     public packageID: number;
@@ -89,7 +48,6 @@
         }
     }
 
-<<<<<<< HEAD
     public isValidAvailablePackage(user: UserModel): boolean {
         let startDate: Date = new Date(this.startDate);
         let endDate: Date = new Date(this.endDate);
@@ -103,7 +61,8 @@
             && (startDate <= today || this.startDate === zeroDate)
             && (endDate >= today || this.endDate === zeroDate)
             && this.sections.length > 0;
-=======
+    }
+
     /**
      * TODO: empty function, need to validate date and enum?
      * validate the package model object, see if all attributes are valid
@@ -111,7 +70,6 @@
      */
     public validate(): string {
         return;
->>>>>>> 91bb17b4
     }
 }
 
