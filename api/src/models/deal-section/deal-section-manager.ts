'use strict';

import * as knex from 'knex';

import { DatabaseManager } from '../../lib/database-manager';
import { DealSectionModel } from './deal-section-model';
import { PaginationModel } from '../pagination/pagination-model';
import { MarketUserModel } from '../market-user/market-user-model';
import { SiteManager } from '../site/site-manager';
import { Helper } from '../../lib/helper';

/** Deal Negotiation model manager */
class DealSectionManager {

    private readonly filterMapping = {
        name: {
            table: 'rtbSections',
            operator: 'LIKE',
            column: 'name'
        },
        status: {
            table: 'rtbSections',
            operator: '=',
            column: 'status'
        }
    };

    /** Internal databaseManager  */
    private databaseManager: DatabaseManager;

    /** Internal Site Manager */
    private siteManager: SiteManager;

    /**
     * Constructor
     * @param databaseManager - An instance of the database manager.
     * @param proposedDealManager - An instance of the ProposedDealManager.
     * @param userManager - An instance of the User Manager.
     */
    constructor(databaseManager: DatabaseManager, siteManager: SiteManager) {
        this.databaseManager = databaseManager;
        this.siteManager = siteManager;
    }

    /**
     * Fetch deal section models with pagination and filtering.
     * @param pagination - The pagination to use, this is modified.
     * @param clauses - A collection of where clauses to include.
     * @returns The list of deal sections matching filtering and pagination.
     */
    public async fetchDealSections(pagination: PaginationModel, ...clauses: ((db: knex.QueryBuilder) => any)[]): Promise<DealSectionModel[]> {

        let query = this.databaseManager.select('rtbSections.sectionID as id', 'rtbSections.name', 'rtbSections.status',
                                                'rtbSections.userID as publisherID', 'percent as coverage', 'entireSite',
                                                this.databaseManager.raw(`GROUP_CONCAT(DISTINCT CONCAT_WS(\',\', url, matchType)
                                                                            ORDER BY url, matchType) as urlMatches`),
                                                this.databaseManager.raw(`GROUP_CONCAT(DISTINCT adUnits.name ORDER BY adUnits.name) as adUnitNames`),
                                                this.databaseManager.raw(`GROUP_CONCAT(DISTINCT sectionDAPMappings.segmentID 
                                                                            ORDER BY sectionDAPMappings.segmentID) as segments`),
                                                this.databaseManager.raw(`GROUP_CONCAT(DISTINCT sectionCountryMappings.countryCode 
                                                                            ORDER BY sectionCountryMappings.countryCode) as countries`),
                                                this.databaseManager.raw(`GROUP_CONCAT(DISTINCT rtbDomainDepths.name 
                                                                            ORDER BY rtbDomainDepths.name) as domains`))
                                        .from('rtbSections')
                                        .join('rtbSiteSections', 'rtbSiteSections.sectionID', 'rtbSections.sectionID')
                                        .join('sites', 'sites.siteID', 'rtbSiteSections.siteID')
                                        .leftJoin('ixmProposalSectionMappings', 'ixmProposalSectionMappings.sectionID', 'rtbSections.sectionID')
                                        .leftJoin('rtbSectionMatches', 'rtbSectionMatches.sectionID', 'rtbSections.sectionID')
                                        .leftJoin('sectionAdUnitMappings', 'sectionAdUnitMappings.sectionID', 'rtbSections.sectionID')
                                        .leftJoin('adUnits', 'adUnits.adUnitID', 'sectionAdUnitMappings.adUnitID')
                                        .leftJoin('sectionDAPMappings', 'sectionDAPMappings.sectionID', 'rtbSections.sectionID')
                                        .leftJoin('sectionCountryMappings', 'sectionCountryMappings.sectionID', 'rtbSections.sectionID')
                                        .leftJoin('sectionDepthMappings', 'sectionDepthMappings.sectionID', 'rtbSections.sectionID')
                                        .leftJoin('rtbDomainDepths', 'sectionDepthMappings.depthBucket', 'rtbDomainDepths.depthBucket')
                                        .where((db) => { clauses.forEach(filter => filter(db) ); })
                                        .andWhere(function() {
                                            this.whereNull('rtbSectionMatches.sectionID')
                                                .andWhere('rtbSections.entireSite', 1)
                                                .orWhere('rtbSections.entireSite', 0)
                                                .whereNotNull('rtbSectionMatches.sectionID');
                                        })
                                        .groupBy('id');

        if (pagination) {
            query.limit(pagination.limit + 1).offset(pagination.getOffset());
        }

        let rows = await query;

        if (pagination) {
            if (rows.length <= pagination.limit) {
                pagination.nextPageURL = '';
            } else {
                rows.pop();
            }
        }

        let dealSections = await Promise.all<DealSectionModel>(rows.map(async (row) => {

            if (!row) {
                return;
            }

            let urlMatches = [];

            if (row.urlMatches) {
                row.urlMatches = row.urlMatches.split(',');

                for (let i = 0; i < row.urlMatches.length; i += 2) {
                    if (row.urlMatches[i]) {
                        urlMatches.push({
                            url: row.urlMatches[i],
                            matchType: Helper.matchTypeToWord(Number(row.urlMatches[i + 1]))
                        });
                    }
                }
            }

            let newDealSection = new DealSectionModel({
                coverage: row.coverage,
                entireSite: !!row.entireSite,
                id: row.id,
                urlMatches: urlMatches,
                name: row.name,
                publisherID: row.publisherID,
                status: Helper.statusLetterToWord(row.status),
                adUnitRestrictions: row.adUnitNames && row.adUnitNames.split(',') || [],
                audienceRestrictions: row.segments && row.segments.split(',') || [],
                countryRestrictions: row.countries && row.countries.split(',') || [],
                frequencyRestrictions: row.domains && row.domains.split(',') || []
            });

            newDealSection.sites = await this.siteManager.fetchSitesFromSectionId(row.id);

            return newDealSection;

        }));

        return dealSections;
    }

    /**
     * Get a deal section by id.
     * @param sectionID - The id of the section you want to retrieve.
     * @returns A settled deal model corresponding to that sectionID.
     */
    public async fetchDealSectionById(sectionID: number) {

        return (await this.fetchDealSections(null,
            (db) => {
                db.where({
                    'rtbSections.sectionID': sectionID
                });
            }
        ))[0];

    }

    /**
     * Get all deal sections specified by id in the array.
     * @param sectionIDs - The ids of the sections you want to retrieve.
     * @returns An array of settled deal models corresponding to the sectionIDs.
     */
    public async fetchDealSectionsByIds(sectionIDs: number[]) {

        return (await this.fetchDealSections(null,
            (db) => {
                db.whereIn('rtbSections.sectionID', sectionIDs);
            }
        ));

    }

    /**
     * Get the active section ids for the proposal
     * @param proposalID - The id of the proposed deal.
     * @returns An array of section objects for that proposal
     */
    public async fetchSectionsFromProposalId(proposalID: number) {

        return await this.fetchDealSections(null,
            (db) => {
                db.where({
                    'ixmProposalSectionMappings.proposalID': proposalID
                })
                .andWhere(function() {
                    this.where('adUnits.status', 'A')
                        .orWhereNull('adUnits.status');
                });
            }
        );

    }

    /**
<<<<<<< HEAD
     *  Get all negotiated sections relating to the specified negotiation.
     *  @param negotiationID - the id of the negotiated deal. 
     *  @returns An array of sections.
     */
    public async fetchSectionsFromNegotiationId(negotiationID: number) {

        let dealSectionIds: number[] = [];
        let rows = await this.databaseManager.select('sectionID')
                                             .from('ixmNegotiationSectionMappings')
                                             .where('negotiationID', negotiationID);

        dealSectionIds = rows.map((row) => { return row.sectionID; });

        return await this.fetchDealSectionsByIds(dealSectionIds);

    }

    /**
     * Insert a proposal-section mapping into negotiation by specifying a partnerID
     * @param: negotiationID - id of the negotiation the section is being added to 
     * @param: sectionID - the section to add
     * @param: transaction - knex.Transaction
     */
    public async insertNegotiationSection(negotiationID: number, sectionID: number, transaction?: knex.Transaction) {

        if (!transaction) {
            await this.databaseManager.transaction (async (trx) => {
                await this.insertNegotiationSection(negotiationID, sectionID, trx);
            });
        }

        await transaction.insert({
            negotiationID: negotiationID,
            sectionID: sectionID
            }).into('ixmNegotiationSectionMappings');

    }

    /**
     * Remove sections from a negotiation 
     * @param: negotiationID: the negotiation to remove from 
     * @param: sectionIDs: all the sections to be removed from the negotiation 
     * @param: transaction: knex.Transaction
     */
    public async removeSectionsFromNegotiation(negotiationID: number, sectionIDs: number[], transaction?: knex.Transaction) {

        if (!transaction) {
            await this.databaseManager.transaction (async (trx) => {
                await this.removeSectionsFromNegotiation(negotiationID, sectionIDs, trx);
            });
        }

        await transaction.delete().from('ixmNegotiationSectionMappings')
                                  .whereIn('sectionID', sectionIDs)
                                  .andWhere('negotiationID', negotiationID);

=======
     * Get all sections for a specific user
     * @param user - the user to find sections for
     * @param pagination - pagination details for this request
     * @param filters - filtering details for this request
     * @returns An array of section objects for this user
     */
    public async fetchDealSectionsForUser(user: MarketUserModel, pagination: PaginationModel, filters: any) {

        this.resolveFilters(filters);

        let dbFiltering = this.databaseManager.createFilter(filters, this.filterMapping);

        return await this.fetchDealSections(pagination, dbFiltering,
            (db) => {
                db.where({
                    'rtbSections.userID': user.company.id
                });
            }
        );

    }

    /**
     * Properly formats filters and their values for successful application in the database
     * @param filters - the filter to be formatted
     */
    private resolveFilters(filters: any) {

        // Surround the name filter with % to properly format for MySQL LIKE operation
        if (filters.name) {
            filters.name = '%' + filters.name + '%';
        }

        // Transform the provided word status to a letter to compare the proper values in the database
        if (filters.status) {
            filters.status = Helper.statusWordToLetter(filters.status);
        }

>>>>>>> d0e67b81
    }

}

export { DealSectionManager };<|MERGE_RESOLUTION|>--- conflicted
+++ resolved
@@ -193,7 +193,6 @@
     }
 
     /**
-<<<<<<< HEAD
      *  Get all negotiated sections relating to the specified negotiation.
      *  @param negotiationID - the id of the negotiated deal. 
      *  @returns An array of sections.
@@ -208,49 +207,9 @@
         dealSectionIds = rows.map((row) => { return row.sectionID; });
 
         return await this.fetchDealSectionsByIds(dealSectionIds);
-
-    }
-
-    /**
-     * Insert a proposal-section mapping into negotiation by specifying a partnerID
-     * @param: negotiationID - id of the negotiation the section is being added to 
-     * @param: sectionID - the section to add
-     * @param: transaction - knex.Transaction
-     */
-    public async insertNegotiationSection(negotiationID: number, sectionID: number, transaction?: knex.Transaction) {
-
-        if (!transaction) {
-            await this.databaseManager.transaction (async (trx) => {
-                await this.insertNegotiationSection(negotiationID, sectionID, trx);
-            });
-        }
-
-        await transaction.insert({
-            negotiationID: negotiationID,
-            sectionID: sectionID
-            }).into('ixmNegotiationSectionMappings');
-
-    }
-
-    /**
-     * Remove sections from a negotiation 
-     * @param: negotiationID: the negotiation to remove from 
-     * @param: sectionIDs: all the sections to be removed from the negotiation 
-     * @param: transaction: knex.Transaction
-     */
-    public async removeSectionsFromNegotiation(negotiationID: number, sectionIDs: number[], transaction?: knex.Transaction) {
-
-        if (!transaction) {
-            await this.databaseManager.transaction (async (trx) => {
-                await this.removeSectionsFromNegotiation(negotiationID, sectionIDs, trx);
-            });
-        }
-
-        await transaction.delete().from('ixmNegotiationSectionMappings')
-                                  .whereIn('sectionID', sectionIDs)
-                                  .andWhere('negotiationID', negotiationID);
-
-=======
+    }
+
+    /** 
      * Get all sections for a specific user
      * @param user - the user to find sections for
      * @param pagination - pagination details for this request
@@ -274,6 +233,47 @@
     }
 
     /**
+     * Insert a proposal-section mapping into negotiation by specifying a partnerID
+     * @param: negotiationID - id of the negotiation the section is being added to 
+     * @param: sectionID - the section to add
+     * @param: transaction - knex.Transaction
+     */
+    public async insertNegotiationSection(negotiationID: number, sectionID: number, transaction?: knex.Transaction) {
+
+        if (!transaction) {
+            await this.databaseManager.transaction (async (trx) => {
+                await this.insertNegotiationSection(negotiationID, sectionID, trx);
+            });
+        }
+
+        await transaction.insert({
+            negotiationID: negotiationID,
+            sectionID: sectionID
+            }).into('ixmNegotiationSectionMappings');
+
+    }
+
+    /**
+     * Remove sections from a negotiation 
+     * @param: negotiationID: the negotiation to remove from 
+     * @param: sectionIDs: all the sections to be removed from the negotiation 
+     * @param: transaction: knex.Transaction
+     */
+    public async removeSectionsFromNegotiation(negotiationID: number, sectionIDs: number[], transaction?: knex.Transaction) {
+
+        if (!transaction) {
+            await this.databaseManager.transaction (async (trx) => {
+                await this.removeSectionsFromNegotiation(negotiationID, sectionIDs, trx);
+            });
+        }
+
+        await transaction.delete().from('ixmNegotiationSectionMappings')
+                                  .whereIn('sectionID', sectionIDs)
+                                  .andWhere('negotiationID', negotiationID);
+
+    }
+
+    /**
      * Properly formats filters and their values for successful application in the database
      * @param filters - the filter to be formatted
      */
@@ -289,7 +289,6 @@
             filters.status = Helper.statusWordToLetter(filters.status);
         }
 
->>>>>>> d0e67b81
     }
 
 }
