'use strict';

import { NegotiatedDealModel } from '../negotiated-deal/negotiated-deal-model';
import { Helper } from '../../../lib/helper';
import { DealSectionModel } from '../../deal-section/deal-section-model';

class SettledDealModel {

    /** Id for the deal in rtbDeals */
    public id: number;
    /** Status of the deal in rtbDeals */
    public status: 'active' | 'paused' | 'deleted';
    /** External deal id for the deal */
    public externalDealID: string;
    /** The dsp ID corresponding to this deal */
    public dspID: number;
    /** Create date of the deal */
    public createDate: Date;
    /** Modified date of the deal */
    public modifyDate: Date;

    /** Start date */
    public startDate: Date | '0000-00-00';
    /** End date */
    public endDate: Date | '0000-00-00';
    /** Price */
    public price: number;
    /** Deal Priority */
    public priority: number;
    /** Auction Type */
    public auctionType: string;
    /** Section Ids */
    public sections: DealSectionModel[];

    /** Reference to the negotiation */
    public negotiatedDeal: NegotiatedDealModel;

    /** Reference variables */

    /** Is this active deal from IXM */
    public isIXMDeal: boolean = true;

    /**
     * Constructor
     * @param initParams - Initial parameters to populate the deal model.
     */
    constructor(initParams?: any) {
        if (initParams) {
            Object.assign(this, initParams);
        }
    }

    /** 
     * Returns true if the deal is live
     * @returns True if the deal is live.
     */
    public isActive() {

        let startDate = Helper.formatDate(this.startDate);
        let endDate = Helper.formatDate(this.endDate);
        let today = Helper.formatDate(new Date());

        return (this.status === 'active') && (startDate <= endDate) && (endDate >= today || endDate === '0000-00-00');

    }

    /**
     * Return the model as a ready-to-send JSON object.
     * @returns - The model as specified in the API.
     */
    public toPayload(userType: string): any {

        let partner;

        if (userType === 'IXMB') {
            partner = this.negotiatedDeal.publisherInfo.toPayload('partner_id');
        } else {
            partner = this.negotiatedDeal.buyerInfo.toPayload('partner_id');
        }

<<<<<<< HEAD
        let negotiatedFields = {
            terms: this.negotiatedDeal.terms,
            impressions: this.negotiatedDeal.impressions,
            budget: this.negotiatedDeal.budget,
            price: this.negotiatedDeal.price
        };

        for (let key in negotiatedFields) {
            if (negotiatedFields[key] === null) {
                negotiatedFields[key] = this.negotiatedDeal.proposedDeal[key];
            }
        }

        return Object.assign({
            proposal: {
                proposal_id: this.negotiatedDeal.proposedDeal.id,
                description: this.negotiatedDeal.proposedDeal.description,
                name: this.negotiatedDeal.proposedDeal.name,
                currency: this.negotiatedDeal.proposedDeal.currency
            },
=======
        return {
            proposal: this.negotiatedDeal.proposedDeal.toSubPayload(true),
>>>>>>> 6b00c62d
            partner: partner,
            dsp_id: this.dspID,
            auction_type: this.auctionType,
            external_id: this.externalDealID,
            start_date: Helper.formatDate(this.startDate),
            end_date: Helper.formatDate(this.endDate),
            status: this.status,
            priority: this.priority,
<<<<<<< HEAD
            inventory: this.sections,
=======
            inventory: this.sections.map((section) => { return section.toSubPayload(); }),
            price: this.negotiatedDeal.price,
>>>>>>> 6b00c62d
            created_at: this.createDate.toISOString(),
            modified_at: this.modifyDate.toISOString()
        }, negotiatedFields);

    }

}

export { SettledDealModel }<|MERGE_RESOLUTION|>--- conflicted
+++ resolved
@@ -78,7 +78,6 @@
             partner = this.negotiatedDeal.buyerInfo.toPayload('partner_id');
         }
 
-<<<<<<< HEAD
         let negotiatedFields = {
             terms: this.negotiatedDeal.terms,
             impressions: this.negotiatedDeal.impressions,
@@ -99,10 +98,6 @@
                 name: this.negotiatedDeal.proposedDeal.name,
                 currency: this.negotiatedDeal.proposedDeal.currency
             },
-=======
-        return {
-            proposal: this.negotiatedDeal.proposedDeal.toSubPayload(true),
->>>>>>> 6b00c62d
             partner: partner,
             dsp_id: this.dspID,
             auction_type: this.auctionType,
@@ -111,12 +106,8 @@
             end_date: Helper.formatDate(this.endDate),
             status: this.status,
             priority: this.priority,
-<<<<<<< HEAD
-            inventory: this.sections,
-=======
             inventory: this.sections.map((section) => { return section.toSubPayload(); }),
             price: this.negotiatedDeal.price,
->>>>>>> 6b00c62d
             created_at: this.createDate.toISOString(),
             modified_at: this.modifyDate.toISOString()
         }, negotiatedFields);
