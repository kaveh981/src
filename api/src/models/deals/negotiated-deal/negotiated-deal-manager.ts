'use strict';

import * as knex from 'knex';

import { DatabaseManager } from '../../../lib/database-manager';
import { Logger } from '../../../lib/logger';
import { NegotiatedDealModel } from './negotiated-deal-model';
import { ProposedDealModel } from '../proposed-deal/proposed-deal-model';
import { ProposedDealManager } from '../proposed-deal/proposed-deal-manager';
import { UserManager } from '../../user/user-manager';

const Log: Logger = new Logger('ACTD');

/** Deal Negotiation model manager */
class NegotiatedDealManager {

    /** Internal databaseManager  */
    private databaseManager: DatabaseManager;

    /** Internal proposed deal manager */
    private proposedDealManager: ProposedDealManager;

    /** Internal user manager */
    private userManager: UserManager;

    /**
     * Constructor
     * @param databaseManager - An instance of the database manager.
     * @param proposedDealManager - An instance of the ProposedDealManager.
     * @param userManager - An instance of the User Manager.
     */
    constructor(databaseManager: DatabaseManager, proposedDealManager: ProposedDealManager, userManager: UserManager) {
        this.databaseManager = databaseManager;
        this.proposedDealManager = proposedDealManager;
        this.userManager = userManager;
    }

    /**
     * Get a negotation from the primary id keys: proposalID, buyerID, publisherID.
     * @param proposalID - The id of the original proposed deal.
     * @param buyerID - The id of the buyer of the negotiation.
     * @param publisherID - The id of the publisher of the negotiation.
     * @returns A negotiated deal object or nothing if none can be found.
     */
    public async fetchNegotiatedDealFromIds(proposalID: number, buyerID: number, publisherID: number): Promise<NegotiatedDealModel> {

        let rows = await this.databaseManager.select('negotiationID as id', 'buyerID', 'publisherID', 'startDate', 'endDate', 'terms',
                'price', 'pubStatus as publisherStatus', 'buyerStatus', 'sender', 'createDate', 'modifyDate', 'budget', 'impressions')
            .from('ixmDealNegotiations')
            .where('proposalID', proposalID)
            .andWhere('buyerID', buyerID)
            .andWhere('publisherID', publisherID);

        if (!rows[0]) {
            return;
        }

        let negotiatedDeal = new NegotiatedDealModel(rows[0]);
        negotiatedDeal.proposedDeal = await this.proposedDealManager.fetchProposedDealFromId(proposalID);
        negotiatedDeal.buyerInfo = await this.userManager.fetchUserFromId(negotiatedDeal.buyerID);
        negotiatedDeal.publisherInfo = await this.userManager.fetchUserFromId(negotiatedDeal.publisherID);

        return negotiatedDeal;

    }

    /**
     * Get list of latest deals in negotiation for the buyer  
     * @param buyerID - The id of the buyer of the negotiation.
     * @returns A list of negotiated deal objects.
     */
    public async fetchNegotiatedDealsFromBuyerId(buyerID: number, pagination: any): Promise<NegotiatedDealModel[]> {

        let rows = await this.databaseManager.select('proposalID', 'publisherID')
                    .from('ixmDealNegotiations')
                    .where('buyerID', buyerID)
                    .limit(Number(pagination.limit))
                    .offset(Number(pagination.offset));

        let negotiatedDealArray: NegotiatedDealModel[] = [];

        for (let i = 0; i < rows.length; i++) {
                let negotiatedDeal = await this.fetchNegotiatedDealFromIds(rows[i].proposalID, buyerID, rows[i].publisherID);
                negotiatedDealArray.push(negotiatedDeal);
        }

        return negotiatedDealArray;

    }

    /**
     * Insert a new negotiated deal into the database, fails if the negotiated deal already has an id or else populates the id.
     * @param negotiatedDeal - The negotiated deal to insert.
     * @param transation - A knex transaction object to use.
     */
    public async insertNegotiatedDeal(negotiatedDeal: NegotiatedDealModel, transaction?: knex.Transaction) {

        if (negotiatedDeal.id) {
            throw new Error('Cannot insert a negotiated deal with an id.');
        }

        // If there is no transaction, start one.
        if (!transaction) {
            await this.databaseManager.transaction(async (trx) => {
                await this.insertNegotiatedDeal(negotiatedDeal, trx);
            });
            return;
        }

        // Creation timestamp has to be made up - MySQL only takes care of the update timestamp
        if (!negotiatedDeal.createDate) {
            let date: Date = new Date();
            negotiatedDeal.createDate = this.dateToMysqlTimestamp(date.toISOString());
        }

        await transaction.insert({
            proposalID: negotiatedDeal.proposedDeal.id,
            publisherID: negotiatedDeal.publisherID,
            buyerID: negotiatedDeal.buyerID,
            price: negotiatedDeal.price,
            startDate: negotiatedDeal.startDate,
            endDate: negotiatedDeal.endDate,
            budget: negotiatedDeal.budget,
            impressions: negotiatedDeal.impressions,
            terms: negotiatedDeal.terms,
            sender: negotiatedDeal.sender,
            pubStatus: negotiatedDeal.publisherStatus,
            buyerStatus: negotiatedDeal.buyerStatus,
            createDate: negotiatedDeal.createDate,
            modifyDate: negotiatedDeal.modifyDate
        }).into('ixmDealNegotiations');

        // Get the id and set it in the negotiated deal object.
        let negotiationInserted = (await transaction.select('negotiationID', 'modifyDate')
                                                             .from('ixmDealNegotiations')
                                                             .where('proposalID', negotiatedDeal.proposedDeal.id)
                                                             .andWhere('buyerID', negotiatedDeal.buyerID)
                                                             .andWhere('publisherID', negotiatedDeal.publisherID))[0];

        negotiatedDeal.id = negotiationInserted.negotiationID;
        negotiatedDeal.modifyDate = negotiationInserted.modifyDate;

    }

    /**
     * Create a negotiation from proposed deal where both parties have accepted.
     * @param proposedDeal - The proposed deal to build off of.
     * @param buyerID - The id of the buyer of the proposal.
     * @returns A NegotiatedDealModel.
     */
    public async createAcceptedNegotiationFromProposedDeal(proposedDeal: ProposedDealModel, buyerID: number): Promise<NegotiatedDealModel> {

        let negotiatedDeal = new NegotiatedDealModel({
            buyerID: buyerID,
            buyerInfo: await this.userManager.fetchUserFromId(buyerID),
            publisherID: proposedDeal.ownerID,
            publisherInfo: proposedDeal.ownerInfo,
            publisherStatus: 'accepted',
            buyerStatus: 'accepted',
            sender: 'buyer',
            createDate: this.dateToMysqlTimestamp(new Date()),
            modifyDate: this.dateToMysqlTimestamp(new Date()),
            proposedDeal: proposedDeal,
            startDate: proposedDeal.startDate,
            endDate: proposedDeal.endDate,
            price: proposedDeal.price,
            impressions: proposedDeal.impressions,
            budget: proposedDeal.budget,
            terms: proposedDeal.terms
        });

        return negotiatedDeal;

    }

    /**
     * Create a new negotiation between a buyer and a sender.
     * @param proposedDeal - The proposed deal model this is based off of.
     * @param buyerID - The buyer id for the buyer of this negotiation.
     * @param publisherID - The id of the publisher for this negotiation.
<<<<<<< HEAD
=======
     * @param sender - The person who is creating this counter-offer.
>>>>>>> 91eb0711
     * @param negotiationFields - The fields to use as the negotiation terms.
     * @returns A negotiated deal model with the appropriate fields updated.
     */
    public async createNegotiationFromProposedDeal(
<<<<<<< HEAD
        proposedDeal: ProposedDealModel, buyerID: number, publisherID: number, sender: 'buyer' | 'publisher', negotiationFields: any) {
=======
        proposedDeal: ProposedDealModel, buyerID: number, publisherID: number, sender: 'buyer' | 'publisher', negotiationFields: any = {}) {
>>>>>>> 91eb0711

        let negotiatedDeal = new NegotiatedDealModel({
            buyerID: buyerID,
            buyerInfo: await this.userManager.fetchUserFromId(buyerID),
            publisherID: publisherID,
            publisherInfo: await this.userManager.fetchUserFromId(publisherID),
            publisherStatus: sender === 'publisher' ? 'accepted' : 'active',
            buyerStatus: sender === 'buyer' ? 'accepted' : 'active',
            sender: sender,
            createDate: this.dateToMysqlTimestamp(new Date()),
            modifyDate: this.dateToMysqlTimestamp(new Date()),
            proposedDeal: proposedDeal,
            startDate: negotiationFields.startDate || proposedDeal.startDate,
            endDate: negotiationFields.endDate || proposedDeal.endDate,
            price: negotiationFields.price || proposedDeal.price,
            impressions: negotiationFields.impressions || proposedDeal.impressions,
            budget: negotiationFields.budget || proposedDeal.budget,
            terms: negotiationFields.terms || proposedDeal.terms
        });

        return negotiatedDeal;
    }

    /**
     * Update a negotiation with new parameters sent in the request and return new modifyDate
     * @param negotiatedDeal - The negotiated deal to update.
     * @param transaction - An optional transaction to use. 
     */
    public async updateNegotiatedDeal (negotiatedDeal: NegotiatedDealModel, transaction?: knex.Transaction): Promise<string> {

        if (!negotiatedDeal.id) {
            throw new Error('Cannot update a negotiated deal without an id.');
        }

        // If there is no transaction, start one.
        if (!transaction) {
            await this.databaseManager.transaction(async (trx) => {
                await this.updateNegotiatedDeal(negotiatedDeal, trx);
            });
            return;
        }

        await transaction.from('ixmDealNegotiations').update({
            proposalID: negotiatedDeal.proposedDeal.id,
            publisherID: negotiatedDeal.publisherID,
            buyerID: negotiatedDeal.buyerID,
            price: negotiatedDeal.price,
            startDate: negotiatedDeal.startDate,
            endDate: negotiatedDeal.endDate,
            budget: negotiatedDeal.budget,
            impressions: negotiatedDeal.impressions,
            terms: negotiatedDeal.terms,
            sender: negotiatedDeal.sender,
            pubStatus: negotiatedDeal.publisherStatus,
            buyerStatus: negotiatedDeal.buyerStatus,
            createDate: negotiatedDeal.createDate,
            modifyDate: negotiatedDeal.modifyDate
        }).where('negotiationID', negotiatedDeal.id);

        // Get the id and set it in the negotiated deal object.
        let negotiationUpdated = (await transaction.select('negotiationID', 'modifyDate')
                                                             .from('ixmDealNegotiations')
                                                             .where('proposalID', negotiatedDeal.proposedDeal.id)
                                                             .andWhere('buyerID', negotiatedDeal.buyerID)
                                                             .andWhere('publisherID', negotiatedDeal.publisherID))[0];

        negotiatedDeal.id = negotiationUpdated.negotiationID;
        negotiatedDeal.modifyDate = negotiationUpdated.modifyDate;

    }

    /**
     * Changes the date format to yyyy-mm-dd hh:mm:ss (MySQL datetime format)
     * @param date - The date in ISO format
     * @returns A string with the date in the format of yyyy-mm-dd hh:mm:ss
     */
    private dateToMysqlTimestamp(date: string | Date): string {

        date = new Date(date);

        return date.getFullYear() + '-' +
            ('00' + (date.getMonth() + 1)).slice(-2) + '-' +
            ('00' + date.getDate()).slice(-2) + ' ' +
            ('00' + date.getHours()).slice(-2) + ':' +
            ('00' + date.getMinutes()).slice(-2) + ':' +
            ('00' + date.getSeconds()).slice(-2);

    }

}

export { NegotiatedDealManager };<|MERGE_RESOLUTION|>--- conflicted
+++ resolved
@@ -178,19 +178,12 @@
      * @param proposedDeal - The proposed deal model this is based off of.
      * @param buyerID - The buyer id for the buyer of this negotiation.
      * @param publisherID - The id of the publisher for this negotiation.
-<<<<<<< HEAD
-=======
      * @param sender - The person who is creating this counter-offer.
->>>>>>> 91eb0711
      * @param negotiationFields - The fields to use as the negotiation terms.
      * @returns A negotiated deal model with the appropriate fields updated.
      */
     public async createNegotiationFromProposedDeal(
-<<<<<<< HEAD
-        proposedDeal: ProposedDealModel, buyerID: number, publisherID: number, sender: 'buyer' | 'publisher', negotiationFields: any) {
-=======
         proposedDeal: ProposedDealModel, buyerID: number, publisherID: number, sender: 'buyer' | 'publisher', negotiationFields: any = {}) {
->>>>>>> 91eb0711
 
         let negotiatedDeal = new NegotiatedDealModel({
             buyerID: buyerID,
