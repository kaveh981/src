'use strict';

import { DatabaseManager } from '../../../lib/database-manager';
import { Logger } from '../../../lib/logger';
import { NegotiatedDealModel } from './negotiated-deal-model';
import { ProposedDealModel } from '../proposed-deal/proposed-deal-model';
import { ProposedDealManager } from '../proposed-deal/proposed-deal-manager';
import { UserManager } from '../../user/user-manager';

const Log: Logger = new Logger('ACTD');

/** Deal Negotiation model manager */
class NegotiatedDealManager {

    /** Internal databaseManager  */
    private databaseManager: DatabaseManager;

    /** Internal proposed deal manager */
    private proposedDealManager: ProposedDealManager;

    /** Internal user manager */
    private userManager: UserManager;

    /**
     * Constructor
     * @param databaseManager - An instance of the database manager.
     * @param proposedDealManager - An instance of the ProposedDealManager.
     * @param userManager - An instance of the User Manager.
     */
    constructor(databaseManager: DatabaseManager, proposedDealManager: ProposedDealManager, userManager: UserManager) {
        this.databaseManager = databaseManager;
        this.proposedDealManager = proposedDealManager;
        this.userManager = userManager;
    }

    /**
     * Get a negotation from the primary id keys: proposalID, buyerID, publisherID.
     * @param proposalID - The id of the original proposed deal.
     * @param buyerID - The id of the buyer of the negotiation.
     * @param publisherID - The id of the publisher of the negotiation.
     * @returns A negotiated deal object or nothing if none can be found.
     */
    public async fetchNegotiatedDealFromIds(proposalID: number, buyerID: number, publisherID: number): Promise<NegotiatedDealModel> {

        let rows = await this.databaseManager.select('negotiationID as id', 'buyerID', 'publisherID', 'startDate', 'endDate', 'terms',
                'price', 'pubStatus as publisherStatus', 'buyerStatus', 'sender', 'createDate', 'modifyDate', 'budget', 'impressions')
            .from('ixmDealNegotiations')
            .where('proposalID', proposalID)
            .andWhere('buyerID', buyerID)
            .andWhere('publisherID', publisherID);

        if (!rows[0]) {
            return;
        }

        let negotiatedDeal = new NegotiatedDealModel(rows[0]);
        negotiatedDeal.proposedDeal = await this.proposedDealManager.fetchProposedDealFromId(proposalID);
        negotiatedDeal.buyerInfo = await this.userManager.fetchUserFromId(negotiatedDeal.buyerID);
        negotiatedDeal.publisherInfo = await this.userManager.fetchUserFromId(negotiatedDeal.publisherID);

        return negotiatedDeal;

    }

    /**
     * Get list of latest deals in negotiation for the buyer  
     * @param buyerID - The id of the buyer of the negotiation.
     * @returns A list of negotiated deal objects.
     */
    public async fetchNegotiatedDealsFromBuyerId(buyerID: number, pagination: any): Promise<NegotiatedDealModel[]> {

        let rows = await this.databaseManager.select('proposalID', 'publisherID')
                    .from('ixmDealNegotiations')
                    .where('buyerID', buyerID)
                    .limit(Number(pagination.limit))
                    .offset(Number(pagination.offset));

        let negotiatedDealArray: NegotiatedDealModel[] = [];

        for (let i = 0; i < rows.length; i++) {
                let negotiatedDeal = await this.fetchNegotiatedDealFromIds(rows[i].proposalID, buyerID, rows[i].publisherID);
                negotiatedDealArray.push(negotiatedDeal);
        }

        return negotiatedDealArray;

    }

    /**
     * Insert a new negotiated deal into the database, fails if the negotiated deal already has an id or else populates the id.
     * @param negotiatedDeal - The negotiated deal to insert.
     */
    public async insertNegotiatedDeal(negotiatedDeal: NegotiatedDealModel) {

        if (negotiatedDeal.id) {
            throw new Error('A negotiated deal with that id already exists.');
        }

<<<<<<< HEAD
        // Creation timestamp has to be made up - MySQL only takes care of the update timestamp
        if (!negotiatedDeal.createDate) {
            let date: Date = new Date();
            negotiatedDeal.createDate = this.dateToMysqlTimestamp(date.toISOString());
        }

        yield this.databaseManager.insert({
=======
        await this.databaseManager.insert({
>>>>>>> 63746e29
            proposalID: negotiatedDeal.proposedDeal.id,
            publisherID: negotiatedDeal.publisherID,
            buyerID: negotiatedDeal.buyerID,
            price: negotiatedDeal.price,
            startDate: negotiatedDeal.startDate,
            endDate: negotiatedDeal.endDate,
            budget: negotiatedDeal.budget,
            impressions: negotiatedDeal.impressions,
            terms: negotiatedDeal.terms,
            sender: negotiatedDeal.sender,
            pubStatus: negotiatedDeal.publisherStatus,
            buyerStatus: negotiatedDeal.buyerStatus,
            createDate: negotiatedDeal.createDate,
            modifyDate: negotiatedDeal.modifyDate
        }).into('ixmDealNegotiations');

        // Get the id and set it in the negotiated deal object.
<<<<<<< HEAD
        let negotiationInserted = (yield this.databaseManager.select('negotiationID', 'modifyDate')
                                                             .from('ixmDealNegotiations')
                                                             .where('proposalID', negotiatedDeal.proposedDeal.id)
                                                             .andWhere('buyerID', negotiatedDeal.buyerID)
                                                             .andWhere('publisherID', negotiatedDeal.publisherID))[0];
=======
        let negotiationId = (await this.databaseManager.select('negotiationID').from('ixmDealNegotiations')
                                      .where('proposalID', negotiatedDeal.proposedDeal.id)
                                      .andWhere('buyerID', negotiatedDeal.buyerID)
                                      .andWhere('publisherID', negotiatedDeal.publisherID))[0].negotiationID;
>>>>>>> 63746e29

        negotiatedDeal.id = negotiationInserted.negotiationID;
        negotiatedDeal.modifyDate = negotiationInserted.modifyDate;

    }

    /**
     * Create a negotiation from proposed deal where both parties have accepted.
     * @param proposedDeal - The proposed deal to build off of.
     * @param buyerID - The id of the buyer of the proposal.
     * @returns A NegotiatedDealModel.
     */
    public async createAcceptedNegotiationFromProposedDeal(proposedDeal: ProposedDealModel, buyerID: number): Promise<NegotiatedDealModel> {

        let negotiatedDeal = new NegotiatedDealModel({
            buyerID: buyerID,
            buyerInfo: await this.userManager.fetchUserFromId(buyerID),
            publisherID: proposedDeal.ownerID,
            publisherInfo: proposedDeal.ownerInfo,
            publisherStatus: 'accepted',
            buyerStatus: 'accepted',
            sender: 'buyer',
            createDate: this.dateToMysqlTimestamp(new Date()),
            modifyDate: this.dateToMysqlTimestamp(new Date()),
            proposedDeal: proposedDeal,
            startDate: proposedDeal.startDate,
            endDate: proposedDeal.endDate,
            price: proposedDeal.price,
            impressions: proposedDeal.impressions,
            budget: proposedDeal.budget,
            terms: proposedDeal.terms
        });

        return negotiatedDeal;

    }

    /**
     * Update a negotiation with new parameters sent in the request
     * @param negotiatedDealID - The negotiation that needs updating.
     * @param userType- Whether the user changing status is the publisher or the buyer.
     * @param responseType - Whether this is a counter offer or a rejection/ final acceptance.
     * @param negotiatedFields - The negotiated fields being updated. May be "response" if user is accepting/rejecting.
     * @param otherPartyStatus - Other party's status - if it is rejected, then it should not be changed
     */
    public updateNegotiatedDeal = Promise.coroutine(function* (negotiatedDealID: number, userType: string, responseType: string,
        negotiatedFields: any, otherPartyStatus: string) {

        negotiatedFields.sender = userType;
        // If the user does not reject, then he's Ok with the offer
        let newStatus: string = responseType === 'reject' ? 'rejected' : 'accepted';

        if (userType === 'buyer') {
            negotiatedFields.buyerStatus = newStatus;
            if (otherPartyStatus !== 'rejected') {
                negotiatedFields.publisherStatus = 'active';
            }

        } else {
            negotiatedFields.publisherStatus = newStatus;
            if (otherPartyStatus !== 'rejected') {
                negotiatedFields.buyerStatus = 'active';
            }
        }

        yield this.databaseManager('ixmDealNegotiations')
                    .where('negotiationID', '=', negotiatedDealID)
                    .update(negotiatedFields);

        // Get the new modifyDate
        return (yield this.databaseManager.select('modifyDate')
                                                             .from('ixmDealNegotiations')
                                                             .where('proposalID', negotiatedDealID))[0].modifyDate;

    }) as (negotiatedDealID: number, userType: string, responseType: string, negotiatedFields: any, otherPartyStatus: string) => string;

    /**
     * Changes the date format to yyyy-mm-dd hh:mm:ss (MySQL datetime format)
     * @param date - The date in ISO format
     * @returns A strign with the date in the format of yyyy-mm-dd hh:mm:ss
     */
    private dateToMysqlTimestamp(date: string | Date): string {

        date = new Date(date);

        return date.getFullYear() + '-' +
            ('00' + (date.getMonth() + 1)).slice(-2) + '-' +
            ('00' + date.getDate()).slice(-2) + ' ' +
            ('00' + date.getHours()).slice(-2) + ':' +
            ('00' + date.getMinutes()).slice(-2) + ':' +
            ('00' + date.getSeconds()).slice(-2);

    }

}

export { NegotiatedDealManager };<|MERGE_RESOLUTION|>--- conflicted
+++ resolved
@@ -96,17 +96,13 @@
             throw new Error('A negotiated deal with that id already exists.');
         }
 
-<<<<<<< HEAD
         // Creation timestamp has to be made up - MySQL only takes care of the update timestamp
         if (!negotiatedDeal.createDate) {
             let date: Date = new Date();
             negotiatedDeal.createDate = this.dateToMysqlTimestamp(date.toISOString());
         }
 
-        yield this.databaseManager.insert({
-=======
         await this.databaseManager.insert({
->>>>>>> 63746e29
             proposalID: negotiatedDeal.proposedDeal.id,
             publisherID: negotiatedDeal.publisherID,
             buyerID: negotiatedDeal.buyerID,
@@ -124,18 +120,11 @@
         }).into('ixmDealNegotiations');
 
         // Get the id and set it in the negotiated deal object.
-<<<<<<< HEAD
-        let negotiationInserted = (yield this.databaseManager.select('negotiationID', 'modifyDate')
+        let negotiationInserted = (await this.databaseManager.select('negotiationID', 'modifyDate')
                                                              .from('ixmDealNegotiations')
                                                              .where('proposalID', negotiatedDeal.proposedDeal.id)
                                                              .andWhere('buyerID', negotiatedDeal.buyerID)
                                                              .andWhere('publisherID', negotiatedDeal.publisherID))[0];
-=======
-        let negotiationId = (await this.databaseManager.select('negotiationID').from('ixmDealNegotiations')
-                                      .where('proposalID', negotiatedDeal.proposedDeal.id)
-                                      .andWhere('buyerID', negotiatedDeal.buyerID)
-                                      .andWhere('publisherID', negotiatedDeal.publisherID))[0].negotiationID;
->>>>>>> 63746e29
 
         negotiatedDeal.id = negotiationInserted.negotiationID;
         negotiatedDeal.modifyDate = negotiationInserted.modifyDate;
@@ -181,8 +170,8 @@
      * @param negotiatedFields - The negotiated fields being updated. May be "response" if user is accepting/rejecting.
      * @param otherPartyStatus - Other party's status - if it is rejected, then it should not be changed
      */
-    public updateNegotiatedDeal = Promise.coroutine(function* (negotiatedDealID: number, userType: string, responseType: string,
-        negotiatedFields: any, otherPartyStatus: string) {
+    public async updateNegotiatedDeal (negotiatedDealID: number, userType: string, responseType: string,
+        negotiatedFields: any, otherPartyStatus: string): Promise<string> {
 
         negotiatedFields.sender = userType;
         // If the user does not reject, then he's Ok with the offer
@@ -201,16 +190,16 @@
             }
         }
 
-        yield this.databaseManager('ixmDealNegotiations')
+        await this.databaseManager('ixmDealNegotiations')
                     .where('negotiationID', '=', negotiatedDealID)
                     .update(negotiatedFields);
 
         // Get the new modifyDate
-        return (yield this.databaseManager.select('modifyDate')
-                                                             .from('ixmDealNegotiations')
-                                                             .where('proposalID', negotiatedDealID))[0].modifyDate;
-
-    }) as (negotiatedDealID: number, userType: string, responseType: string, negotiatedFields: any, otherPartyStatus: string) => string;
+        return (await this.databaseManager.select('modifyDate')
+                                             .from('ixmDealNegotiations')
+                                             .where('proposalID', negotiatedDealID))[0].modifyDate;
+
+    }
 
     /**
      * Changes the date format to yyyy-mm-dd hh:mm:ss (MySQL datetime format)
