--- conflicted
+++ resolved
@@ -8,11 +8,8 @@
 import { ProposedDealModel } from '../proposed-deal/proposed-deal-model';
 import { ProposedDealManager } from '../proposed-deal/proposed-deal-manager';
 import { UserManager } from '../../user/user-manager';
-<<<<<<< HEAD
 import { UserModel } from '../../user/user-model';
-=======
 import { PaginationModel } from '../../pagination/pagination-model';
->>>>>>> 996bbd71
 import { Helper } from '../../../lib/helper';
 
 const Log: Logger = new Logger('ACTD');
@@ -77,29 +74,18 @@
      * @param user - the user in question
      * @returns A list of negotiated deal objects.
      */
-<<<<<<< HEAD
-    public async fetchNegotiatedDealsFromUser(user: UserModel, pagination: any) {
+    public async fetchNegotiatedDealsFromUser(user: UserModel, pagination: PaginationModel) {
 
         let userID = Number(user.id);
         let userType = user.userType;
-=======
-    public async fetchNegotiatedDealsFromBuyerId(buyerID: number, pagination: PaginationModel) {
-
         let offset = pagination.getOffset();
->>>>>>> 996bbd71
 
         let rows = await this.databaseManager.select('proposalID', 'buyerID', 'publisherID')
                                              .from('ixmDealNegotiations')
-<<<<<<< HEAD
                                              .where('buyerID', userID)
                                              .orWhere('publisherID', userID)
-                                             .limit(Number(pagination.limit))
-                                             .offset(Number(pagination.offset));
-=======
-                                             .where('buyerID', buyerID)
                                              .limit(pagination.limit)
                                              .offset(offset);
->>>>>>> 996bbd71
 
         let negotiatedDealArray: NegotiatedDealModel[] = [];
 
