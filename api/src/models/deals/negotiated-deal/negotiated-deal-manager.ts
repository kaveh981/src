--- conflicted
+++ resolved
@@ -107,17 +107,13 @@
             return;
         }
 
-<<<<<<< HEAD
         // Creation timestamp has to be made up - MySQL only takes care of the update timestamp
         if (!negotiatedDeal.createDate) {
             let date: Date = new Date();
             negotiatedDeal.createDate = this.dateToMysqlTimestamp(date.toISOString());
         }
 
-        await this.databaseManager.insert({
-=======
         await transaction.insert({
->>>>>>> 08269a93
             proposalID: negotiatedDeal.proposedDeal.id,
             publisherID: negotiatedDeal.publisherID,
             buyerID: negotiatedDeal.buyerID,
@@ -135,18 +131,11 @@
         }).into('ixmDealNegotiations');
 
         // Get the id and set it in the negotiated deal object.
-<<<<<<< HEAD
-        let negotiationInserted = (await this.databaseManager.select('negotiationID', 'modifyDate')
+        let negotiationInserted = (await transaction.select('negotiationID', 'modifyDate')
                                                              .from('ixmDealNegotiations')
                                                              .where('proposalID', negotiatedDeal.proposedDeal.id)
                                                              .andWhere('buyerID', negotiatedDeal.buyerID)
                                                              .andWhere('publisherID', negotiatedDeal.publisherID))[0];
-=======
-        let negotiationId = (await transaction.select('negotiationID').from('ixmDealNegotiations')
-                                      .where('proposalID', negotiatedDeal.proposedDeal.id)
-                                      .andWhere('buyerID', negotiatedDeal.buyerID)
-                                      .andWhere('publisherID', negotiatedDeal.publisherID))[0].negotiationID;
->>>>>>> 08269a93
 
         negotiatedDeal.id = negotiationInserted.negotiationID;
         negotiatedDeal.modifyDate = negotiationInserted.modifyDate;
