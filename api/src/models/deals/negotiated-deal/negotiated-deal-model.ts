--- conflicted
+++ resolved
@@ -95,11 +95,8 @@
      */
     public toPayload(): any {
         let payload: any = {
-<<<<<<< HEAD
-=======
             proposal_id: this.proposedDeal.id,
             publisher_id: this.publisherID,
->>>>>>> d6ab4f42
             publisher_contact: this.publisherInfo.toContactPayload(),
             buyer_id: this.buyerID,
             buyer_contact: this.buyerInfo.toContactPayload(),
@@ -117,29 +114,7 @@
             created_at: (new Date(this.createDate)).toISOString(),
             modified_at: (new Date(this.modifyDate)).toISOString()
         };
-
-<<<<<<< HEAD
-        if (this.terms) {
-            payload.terms = this.terms;
-        }
-        if (this.impressions) {
-            payload.impressions = this.impressions;
-        }
-        if (this.budget) {
-            payload.budget = this.budget;
-        }
-        if (this.price) {
-            payload.price = this.price;
-        }
-        if (this.startDate) {
-            payload.start_date = this.formatDate(this.startDate);
-        }
-        if (this.endDate) {
-            payload.end_date = this.formatDate(this.endDate);
-        }
-
-=======
->>>>>>> d6ab4f42
+        
         return payload;
     }
 
