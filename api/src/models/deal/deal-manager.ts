'use strict';

import * as Promise from 'bluebird';

import { DealModel } from './deal-model';

import { DatabaseManager } from '../../lib/database-manager';
import { PackageManager } from '../../models/package/package-manager';
import { Logger } from '../../lib/logger';

const Log = new Logger('mDLS');

/** Deal model manager */
class DealManager {

    /** Internal dbm  */
    private dbm: DatabaseManager;
    /** Internal package manager */
    private packageManager: PackageManager;

    /**
     * Constructor
     * @param database - An instance of the database manager.
     */
    constructor(database: DatabaseManager, packageManager: PackageManager) {
        this.dbm = database;
        this.packageManager = packageManager;
    }

    /**
     * Returns a deal model from an id
     * @param id - The id of the deal we want information from.
     */
    public fetchDealFromId(id: number): Promise<DealModel> {
        return this.dbm.select('dealID as id', 'userID as publisherID', 'dspID as dspId',
                                'name', 'auctionType', 'status', 'startDate', 'endDate', 'externalDealID as externalId',
                                this.dbm.raw('GROUP_CONCAT(sectionID) as sections') )
                .from('rtbDeals')
                .join('rtbDealSections', 'rtbDeals.dealID', 'rtbDealSections.dealID')
                .where('dealID', id)
                .groupBy('dealID')
            .then((deals: any) => {
                deals[0].sections = deals[0].sections.split(',');
                return new DealModel(deals[0]);
            })
            .catch((err: Error) => {
                Log.error(err);
            });
    }

    /**
     * Returns all active deals for a certain buyer 
     * @param buyerId - The id of the buyer we need to find active deals for
     * @param pagination - Pagination details for the request
     */
    public fetchActiveDealsForBuyer(buyerId: number, pagination: any): Promise<any> {
        /* TODO: This select statement will need to obtain information that was accepted by both the pub and buyer (i.e. latest
            terms, impressions, start and end dates, etc.). Therefore, it will have to interact with the DealNegotiations table 
            to get that info (i.e. get the info from the row that indicates a pubStatus=accepted and buyerStatus=accepted and 
            which has the latest modified date).*/
<<<<<<< HEAD
        return this.dbm.select('rtbDeals.dealID', 'ixmPackages.packageID', 'ixmPackages.ownerID', 'rtbDeals.externalDealID',
            'rtbDeals.name', 'ixmPackages.description', 'rtbDeals.startDate', 'rtbDeals.endDate', 'ixmPackages.price',
            'ixmPackages.impressions', 'ixmPackages.budget', 'rtbDeals.auctionType', 'ixmPackages.terms', 'rtbDeals.modifiedDate')
            .from('rtbDeals')
            .join('ixmPackageDealMappings', 'rtbDeals.dealID', 'ixmPackageDealMappings.dealID')
            .join('ixmPackages', 'ixmPackageDealMappings.packageID', 'ixmPackages.packageID')
            .where('rtbDeals.status', 'A')
            .andWhere('dspID', buyerId)
            .limit(pagination.limit)
            .offset(pagination.offset)
            .then((deals: any) => {
                let activeDeals = [];
                return Promise.each(deals, (deal: any) => {
                    return this.packageManager.fetchPackageFromID(deal.packageID)
                        .then((fetchedPackage) => {
                            activeDeals.push(Object.assign(deal, {sections: fetchedPackage.sections}));
                        });
                })
                .then(() => {
                    return activeDeals;
                });
=======
        return this.dbm.select('rtbDeals.dealID')
                .from('rtbDeals')
                .join('ixmPackageDealMappings', 'rtbDeals.dealID', 'ixmPackageDealMappings.dealID')
                .join('ixmPackages', 'ixmPackageDealMappings.packageID', 'ixmPackages.packageID')
                .where('rtbDeals.status', 'A')
                .andWhere('dspID', buyerId)
                .limit(pagination.limit)
                .offset(pagination.offset)
            .then((deals) => {
                return deals.map((deal) => {return new DealModel(deal); });
>>>>>>> 91bb17b4
            })
            .catch((err: Error) => {
                Log.error(err);
                throw err;
            });
    }
}

export { DealManager };<|MERGE_RESOLUTION|>--- conflicted
+++ resolved
@@ -58,7 +58,6 @@
             terms, impressions, start and end dates, etc.). Therefore, it will have to interact with the DealNegotiations table 
             to get that info (i.e. get the info from the row that indicates a pubStatus=accepted and buyerStatus=accepted and 
             which has the latest modified date).*/
-<<<<<<< HEAD
         return this.dbm.select('rtbDeals.dealID', 'ixmPackages.packageID', 'ixmPackages.ownerID', 'rtbDeals.externalDealID',
             'rtbDeals.name', 'ixmPackages.description', 'rtbDeals.startDate', 'rtbDeals.endDate', 'ixmPackages.price',
             'ixmPackages.impressions', 'ixmPackages.budget', 'rtbDeals.auctionType', 'ixmPackages.terms', 'rtbDeals.modifiedDate')
@@ -70,28 +69,12 @@
             .limit(pagination.limit)
             .offset(pagination.offset)
             .then((deals: any) => {
-                let activeDeals = [];
-                return Promise.each(deals, (deal: any) => {
-                    return this.packageManager.fetchPackageFromID(deal.packageID)
+                return Promise.map(deals, (deal: any) => {
+                    return this.packageManager.fetchPackageFromId(deal.packageID)
                         .then((fetchedPackage) => {
-                            activeDeals.push(Object.assign(deal, {sections: fetchedPackage.sections}));
+                            return Object.assign(deal, {sections: fetchedPackage.sections});
                         });
                 })
-                .then(() => {
-                    return activeDeals;
-                });
-=======
-        return this.dbm.select('rtbDeals.dealID')
-                .from('rtbDeals')
-                .join('ixmPackageDealMappings', 'rtbDeals.dealID', 'ixmPackageDealMappings.dealID')
-                .join('ixmPackages', 'ixmPackageDealMappings.packageID', 'ixmPackages.packageID')
-                .where('rtbDeals.status', 'A')
-                .andWhere('dspID', buyerId)
-                .limit(pagination.limit)
-                .offset(pagination.offset)
-            .then((deals) => {
-                return deals.map((deal) => {return new DealModel(deal); });
->>>>>>> 91bb17b4
             })
             .catch((err: Error) => {
                 Log.error(err);
