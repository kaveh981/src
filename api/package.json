{
  "name": "ixm",
  "version": "0.1.0",
  "description": "Index Market Buyer API",
  "author": "Index Exchange",
  "main": "index.js",
  "scripts": {
    "start": "ts-node src/index.ts",
    "build-docs": "bash ./bin/compile-docs.sh",
    "postinstall": "typings install",
    "tape": "ts-node node_modules/tape/bin/tape",
    "test": "npm run tape e2e/deals/get.ts",
    "tslint": "tslint -e./typings/** -e./node_modules/** ./**/*.ts",
    "dgen": "ts-node ./bin/dgen.ts"
  },
  "dependencies": {
    "bluebird": "^3.4.6",
    "chalk": "^1.1.3",
    "construx": "^1.0.0",
    "construx-copier": "^1.0.0",
    "dotenv": "^2.0.0",
    "express": "^4.12.2",
    "fs": "0.0.1-security",
    "js-yaml": "^3.6.1",
    "knex": "^0.11.10",
    "kraken-js": "^2.0.0",
    "mysql": "^2.11.1",
    "path": "^0.12.7",
    "raml-typesystem": "0.0.52",
    "request": "^2.74.0",
    "shortstop": "^1.0.3",
    "shortstop-handlers": "^1.0.1",
    "tape": "^4.6.0",
    "ts-node": "^1.3.0",
    "tslint": "^3.15.1",
    "typedoc": "^0.4.5",
    "typescript": "^1.8.10",
    "typings": "^1.3.3"
  },
  "devDependencies": {
    "chance": "^1.0.4",
<<<<<<< HEAD
    "commander" : "^2.9.0",
=======
    "commander": "^2.9.0",
>>>>>>> 235da434
    "faker": "^3.1.0",
    "json-schema-faker": "^0.3.6"
  }
}<|MERGE_RESOLUTION|>--- conflicted
+++ resolved
@@ -39,11 +39,7 @@
   },
   "devDependencies": {
     "chance": "^1.0.4",
-<<<<<<< HEAD
-    "commander" : "^2.9.0",
-=======
     "commander": "^2.9.0",
->>>>>>> 235da434
     "faker": "^3.1.0",
     "json-schema-faker": "^0.3.6"
   }
