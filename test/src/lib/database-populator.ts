--- conflicted
+++ resolved
@@ -253,14 +253,6 @@
         newDealNegotiationData.buyerID = buyerID;
 
         let newDealNegotiationIds = await this.dbm.insert(newDealNegotiationData, 'negotiationID').into('ixmDealNegotiations');
-<<<<<<< HEAD
-        newDealNegotiationData.negotiationID = newDealNegotiationIds[0];
-
-        let selection = await this.dbm.select('modifyDate').from('ixmDealNegotiations')
-                                    .where('negotiationID', newDealNegotiationData.negotiationID);
-        newDealNegotiationData.modifyDate = selection[0].modifyDate;
-=======
-        
         newDealNegotiationData.negotiationID = newDealNegotiationIds[0];
 
         let selection = await this.dbm.select('createDate', 'modifyDate').from('ixmDealNegotiations')
@@ -268,7 +260,6 @@
 
         newDealNegotiationData.modifyDate = selection[0].modifyDate;
         newDealNegotiationData.createDate = selection[0].createDate;
->>>>>>> d6ab4f42
 
         Log.debug(`Created new negotiation, ID: ${newDealNegotiationData.negotiationID}`);
 
