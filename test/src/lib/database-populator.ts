--- conflicted
+++ resolved
@@ -253,10 +253,7 @@
         newDealNegotiationData.buyerID = buyerID;
 
         let newDealNegotiationIds = await this.dbm.insert(newDealNegotiationData, 'negotiationID').into('ixmDealNegotiations');
-<<<<<<< HEAD
-=======
-
->>>>>>> c6a58e33
+
         newDealNegotiationData.negotiationID = newDealNegotiationIds[0];
 
         let selection = await this.dbm.select('createDate', 'modifyDate').from('ixmDealNegotiations')
