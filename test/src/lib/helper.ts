'use strict';

class Helper {

    public static formatDate(dateString: string | Date) {
        dateString = dateString.toString();
        let date = new Date(dateString.toString());

        if (dateString.includes('0000-00-00')) {
            return '0000-00-00';
        }

        if (date.toString() === 'Invalid Date') {
            throw new Error('Invalid date provided.');
        }

        const pad = (val: Number) => { if (val < 10) { return '0' + val; } return val.toString(); };
        return `${date.getUTCFullYear()}-${pad(date.getUTCMonth() + 1)}-${pad(date.getUTCDate())}`;
    }

    /**
     * Construct a proposal payload from a proposal.
     * @param proposal - The proposal object.
     * @param publisher - The publisher object that owns the proposal.
     * @returns The expected payload for that proposal.
     */
    public static proposalToPayload(proposal: INewProposalData, publisher: INewPubData) {
        return {
            id: proposal.proposal.proposalID,
            publisher_id: proposal.proposal.ownerID,
            contact: {
                title: 'Warlord',
                name: publisher.user.firstName + ' ' + publisher.user.lastName,
                email_address: publisher.user.emailAddress,
                phone: publisher.user.phone
            },
            name: proposal.proposal.name,
            status: proposal.proposal.status,
            currency: 'USD',
            description: proposal.proposal.description,
            start_date: this.formatDate(proposal.proposal.startDate.toISOString()),
            end_date: this.formatDate(proposal.proposal.endDate.toISOString()),
            price: proposal.proposal.price,
            impressions: proposal.proposal.impressions,
            budget: proposal.proposal.budget,
            auction_type: proposal.proposal.auctionType,
            terms: proposal.proposal.terms,
            created_at: proposal.proposal.createDate.toISOString(),
            modified_at: proposal.proposal.modifyDate.toISOString(),
            deal_section_id: proposal.sectionIDs
        };
    }

    public static dealNegotiationToPayload (dealNegotiation: IDealNegotiationData, proposal: INewProposalData,
                                            publisher: INewPubData, buyer: INewBuyerData) {
<<<<<<< HEAD
=======

>>>>>>> d6ab4f42
        return {
            proposal_id: proposal.proposal.proposalID,
            publisher_id: publisher.user.userID,
            publisher_contact: {
                title: 'Warlord',
                name: publisher.user.firstName + ' ' + publisher.user.lastName,
                email_address: publisher.user.emailAddress,
                phone: publisher.user.phone
            },
            buyer_id: buyer.user.userID,
            buyer_contact: {
                title: 'Warlord',
                name: buyer.user.firstName + ' ' + buyer.user.lastName,
                email_address: buyer.user.emailAddress,
                phone: buyer.user.phone
            },
            description: proposal.proposal.description,
            terms: dealNegotiation.terms,
            impressions: dealNegotiation.impressions,
            budget: dealNegotiation.budget,
            name: proposal.proposal.name,
            start_date: Helper.formatDate(dealNegotiation.startDate),
            end_date: Helper.formatDate(dealNegotiation.endDate),
            auction_type: proposal.proposal.auctionType,
            price: dealNegotiation.price,
            deal_section_id: proposal.sectionIDs,
            currency: 'USD',
<<<<<<< HEAD
            created_at: (new Date(dealNegotiation.createDate)).toISOString(),
            modified_at: (new Date(dealNegotiation.modifyDate)).toISOString()
=======
            created_at: dealNegotiation.createDate.toISOString(),
            modified_at: dealNegotiation.modifyDate.toISOString()
>>>>>>> d6ab4f42
        };
    }

}

export { Helper };<|MERGE_RESOLUTION|>--- conflicted
+++ resolved
@@ -53,10 +53,7 @@
 
     public static dealNegotiationToPayload (dealNegotiation: IDealNegotiationData, proposal: INewProposalData,
                                             publisher: INewPubData, buyer: INewBuyerData) {
-<<<<<<< HEAD
-=======
 
->>>>>>> d6ab4f42
         return {
             proposal_id: proposal.proposal.proposalID,
             publisher_id: publisher.user.userID,
@@ -84,13 +81,8 @@
             price: dealNegotiation.price,
             deal_section_id: proposal.sectionIDs,
             currency: 'USD',
-<<<<<<< HEAD
-            created_at: (new Date(dealNegotiation.createDate)).toISOString(),
-            modified_at: (new Date(dealNegotiation.modifyDate)).toISOString()
-=======
             created_at: dealNegotiation.createDate.toISOString(),
             modified_at: dealNegotiation.modifyDate.toISOString()
->>>>>>> d6ab4f42
         };
     }
 
