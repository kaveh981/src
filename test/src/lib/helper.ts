--- conflicted
+++ resolved
@@ -96,30 +96,7 @@
         proposalOwner: INewUserData, partner: INewUserData) {
 
         return {
-<<<<<<< HEAD
             proposal: Helper.proposalToPayload(proposal, proposalOwner),
-=======
-            proposal: {
-                proposal_id: proposal.proposal.proposalID,
-                name: proposal.proposal.name,
-                description: proposal.proposal.description,
-                auction_type: proposal.proposal.auctionType,
-                inventory: proposal.sectionIDs.map((id) => {
-                    return {
-                        id: id,
-                        resource: `sections/${id}`
-                    };
-                }),
-                resource: `deals/proposals/${proposal.proposal.proposalID}`,
-                currency: 'USD'
-            },
-            status: Helper.setNegotiationPayloadStatus(dealNegotiation, partner.userType),
-            start_date: Helper.formatDate(dealNegotiation.startDate),
-            end_date: Helper.formatDate(dealNegotiation.endDate),
-            price: dealNegotiation.price,
-            impressions: dealNegotiation.impressions,
-            budget: dealNegotiation.budget,
->>>>>>> aec150fe
             partner: {
                 partner_id: partner.userID,
                 contact: {
