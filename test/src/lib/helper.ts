--- conflicted
+++ resolved
@@ -89,24 +89,7 @@
         proposalOwner: INewUserData, partner: INewUserData) {
 
         return {
-<<<<<<< HEAD
             proposal: Helper.proposalToPayload(proposal, proposalOwner),
-=======
-            proposal: {
-                proposal_id: proposal.proposal.proposalID,
-                name: proposal.proposal.name,
-                description: proposal.proposal.description,
-                auction_type: proposal.proposal.auctionType,
-                inventory: proposal.sectionIDs,
-                currency: 'USD'
-            },
-            status: Helper.setNegotiationPayloadStatus(dealNegotiation, partner.userType),
-            start_date: Helper.formatDate(dealNegotiation.startDate),
-            end_date: Helper.formatDate(dealNegotiation.endDate),
-            price: dealNegotiation.price,
-            impressions: dealNegotiation.impressions,
-            budget: dealNegotiation.budget,
->>>>>>> 460e812d
             partner: {
                 partner_id: partner.userID,
                 contact: {
