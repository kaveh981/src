--- conflicted
+++ resolved
@@ -58,16 +58,12 @@
      * @param suffix - The backup table name suffix which is optional and defaults to the global one bkpSuffix.
      * @returns A promise.
      */
-    public backupTables = Promise.coroutine(function* (tables: string[], suffix: string  = '_bckp'): any {
+    public backupTables = Promise.coroutine(function* (tables: string[], suffix: string  = bkpSuffix): any {
         for (let i = 0; i < tables.length; i += 1) {
             let table = tables[i];
             yield this.backupTable(table, suffix);
         }
-<<<<<<< HEAD
-    }) as (tables: string[], suffix: string = bkpSuffix) => Promise<any>;
-=======
     }) as (tables: string[], suffix: string) => Promise<any>;
->>>>>>> 97b112d9
 
     /**
      * Restore a table.
@@ -116,16 +112,12 @@
      * @param suffix - The backup table name suffix which is optional and defaults to global bkpSuffix.
      * @returns A promise.
      */
-    public restoreTables = Promise.coroutine(function* (tables: string[], suffix: string  = '_bckp'): any  {
+    public restoreTables = Promise.coroutine(function* (tables: string[], suffix: string  = bkpSuffix): any  {
         for (let i = 0; i < tables.length; i += 1) {
             let table = tables[i];
             yield this.restoreTable(table, suffix);
         }
-<<<<<<< HEAD
-    }) as (tables: string[], suffix: string = bkpSuffix) => Promise<any>;
-=======
     }) as (tables: string[], suffix: string) => Promise<any>;
->>>>>>> 97b112d9
 
     /**
      * Clear a table.
@@ -158,16 +150,12 @@
      * @param suffix - The clear table name suffix which is optional and defaults to global one bkpSuffix.
      * @returns A promise.
      */
-    public clearTables = Promise.coroutine(function* (tables: string[], suffix: string = '_bckp'): any {
+    public clearTables = Promise.coroutine(function* (tables: string[], suffix: string = bkpSuffix): any {
         for (let i = 0; i < tables.length; i += 1) {
             let table = tables[i];
             yield this.clearTable(table, suffix);
         }
-<<<<<<< HEAD
-    }) as (tables: string[], suffix: string = bkpSuffix) => Promise<any>;
-=======
     }) as (tables: string[], suffix: string) => Promise<any>;
->>>>>>> 97b112d9
 
 }
 
