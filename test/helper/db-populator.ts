'use strict';

import * as Promise from 'bluebird';
import * as faker from 'faker';
const jsf = require('json-schema-faker');

import { DatabaseManager } from '../lib/database-manager';
import { ConfigLoader    } from '../lib/config-loader';
import { Logger          } from '../lib/logger';

const Log = new Logger("DPOP");

<<<<<<< HEAD
=======
/**
 *  Simple Database Populator class used as a helper tool to insert new entities into a data store during test case
 *  setup.
 *
 *  Depends on:
 *      "DatabaseManager" (singleton)
 *      "ConfigLoader" (singleton)
 */
>>>>>>> abd05779
class DatabasePopulator {

    private dbm: DatabaseManager;
    private config: ConfigLoader;

    /**
     * Constructs a database populator. Sets the region of faker to Mexico.
     * @param databaseManager - The DB manager used to communicate with the db(s)
     * @param configLoader - The config loader to use. Should point to test config folder
     */
    constructor (
        databaseManager: DatabaseManager,
        configLoader: ConfigLoader
    ) {
        this.config = configLoader;
        this.dbm = databaseManager;
        faker.locale = "es_MX";
    }

<<<<<<< HEAD
    private genDataObj<T> (schemaName: string): T {
        let schema = this.config.get('data-gen/' + schemaName);
        return jsf(schema);
    }

=======
    /**
     * Generates an entity based on a jsf schema, e.g. "genDataObj<INewUserData>('new-user-schema')" returns a
     * newUserData object.
     * @param schemaName - The name of the schema to use. Use same name of the schema .json file located in
     * config/data-gen/ without the extension.
     * @returns {T} An object generated as configured in the given schema
     */
    private genDataObj<T> (schemaName: string): T {
        let schema = this.config.get('data-gen/' + schemaName);
        return <T>jsf(schema);
    }

    /**
     * Extends the given generated data object with specified data values.
     * @param data {any}- the object containing the key/value pairs
     * @param generatedData {T}- the generated data object that is to be extended
     * @returns {T} the extended data object
     */
>>>>>>> abd05779
    private extendData<T> (data: any, generatedData: T): T {
        Object.assign(generatedData, data);
        return generatedData;
    }

<<<<<<< HEAD
=======
    /**
     * Creates a new user entry in Viper2.users.
     * @param [userFields] {INewUserData} - provided user field values to use
     * @returns {Promise<INewUserData>} A promise that resolves with an object containing the inserted user data.
     */
>>>>>>> abd05779
    public newUser (userFields?: INewUserData): Promise<INewUserData> {
        let newUserData: INewUserData = this.genDataObj<INewUserData>('new-user-schema');

        if (userFields) {
            newUserData = this.extendData<INewUserData>(userFields, newUserData);
        }

        return this.dbm.insert(newUserData, "userID")
            .into("users")
<<<<<<< HEAD
            .then((newBuyerID: number[]) => {
                newUserData.userID = newBuyerID[0];
                Log.info(`Added new User: ${newUserData.userID} `);
=======
            .then((newBuyerID: number) => {
                newUserData.userID = newBuyerID;
                Log.debug(`Created new user ID: ${newUserData.userID} , userType: ${newUserData.userType}`);
>>>>>>> abd05779
                return newUserData;
            })
            .catch((e) => {
                throw e;
            });
    }

<<<<<<< HEAD
=======
    /**
     * Creates a new buyer entry based on "new-buyer-schema". Inserts to "Viper2.users", "Viper2.ixmBuyers"
     * @returns {Promise<INewBuyerData>} A promise which resolves with the new buyer data
     */
>>>>>>> abd05779
    public newBuyer (): Promise<INewBuyerData> {
        let newBuyerData: INewBuyerData = this.genDataObj<INewBuyerData>('new-buyer-schema');
        return this.newUser(newBuyerData.user)
            .then((newUserData: INewUserData) => {
                newBuyerData.user.userID = newUserData.userID;
                return this.dbm
                    .insert({userID: newBuyerData.user.userID, dspID: newBuyerData.dspID})
                    .into("ixmBuyers")
            })
            .then(() => {
<<<<<<< HEAD
                Log.info(`Added new Buyer with userID: ${newBuyerData.user.userID}, dspID: ${newBuyerData.dspID}`);
=======
                Log.debug(`Added new Buyer with userID: ${newBuyerData.user.userID}, dspID: ${newBuyerData.dspID}`);
>>>>>>> abd05779
                return newBuyerData;
            })
            .catch((e) => {
                throw e;
            });
    }

<<<<<<< HEAD
=======
    /**
     * Creates a new publisher entry based on "new-pub-schema". Inserts to "Viper2.users", "Viper2.publishers".
     * @returns {Promise<INewPubData>} A promise which resolves with the new publisher's data
     */
>>>>>>> abd05779
    public newPub (): Promise<INewPubData> {
        let newPubData = this.genDataObj<INewPubData>('new-pub-schema');
        return this.newUser(newPubData.user)
            .then((newUserData: INewUserData) => {
                let publisherData = <any>newPubData.publisher;
                publisherData.userID = newUserData.userID;
                newPubData.user.userID = newUserData.userID;
                return this.dbm
                    .insert(publisherData)
                    .into("publishers");
            })
            .then(() => {
                return newPubData;
            })
            .catch((e) => {
                throw e;
<<<<<<< HEAD
            });
    }

    public newSite (userID: number): Promise<INewSiteData> {
        let newSiteData = this.genDataObj<INewSiteData>('new-site-schema');
        newSiteData.userID = userID;

        return this.dbm
            .insert(newSiteData, "siteID")
            .into("sites")
            .then((siteID: number[]) => {
                newSiteData.siteID = siteID[0];
                Log.info(`Created site ownerID: ${newSiteData.userID}, siteID: ${siteID[0]}`);
                return newSiteData;
            })
            .catch((e) => {
                Log.error(e);
                throw e;
            });
    }


    public newSection (ownerID: number, siteIDs: number[]): Promise<INewSectionData> {
        let section = this.genDataObj<ISection>('new-section-schema');
        section.userID = ownerID;
        let newSectionData = { siteIDs: siteIDs, section: section };
        return this.dbm
            .insert(newSectionData.section, "sectionID")
            .into("rtbSections")
            .then((sectionID: number[]) => {
                newSectionData.section.sectionID = sectionID[0];
                Log.info(`Created section ID: ${newSectionData.section.sectionID}, ownerID: ${newSectionData.section.userID}`);
                return Promise.map(newSectionData.siteIDs, (siteID: number) => {
                        return this.dbm
                            .insert({siteID: siteID, sectionID: newSectionData.section.sectionID})
                            .into("rtbSiteSections")
                    })
                    .then(() => {
                        Log.info('Mapped sectionID: '+ newSectionData.section.sectionID + 
                            'to siteIDs: ' + newSectionData.siteIDs);
                        return newSectionData
                    })
                    .catch((e) => {
                        throw e;
                    })
            });
    }

    public newPackage (ownerID: number, sectionIDs: number[]): Promise<INewPackageData> {
        let newPackage = this.genDataObj<INewPackageData>('new-package-schema');
        newPackage.ownerID = ownerID;
        return this.dbm
            .insert(newPackage, "packageID")
            .into("ixmPackages")
            .then((packageID: number[]) => {
                Log.info(`Created package ID: ${packageID}`);

                return Promise.map(sectionIDs, (sectionID) => {
                    return this.dbm
                        .insert({packageID: packageID, sectionID: sectionID})
                        .into("ixmPackageSectionMappings")
                        .then(() => {
                            Log.info(`Mapped packageID ${packageID} to sectionID ${sectionID}`);
                        })
                        .catch((e) => {
                            throw e;
                        });
                })
                .then(() => {
                    return newPackage;
                });
            })
            .catch((e) => {
                throw e;
            });
    }

=======
            });
    }

    /**
     * Creates a new site entry based on "new-site-schema". Inserts into "Viper2.sites".
     * @param ownerID {int} - the userID of the site owner
     * @returns {Promise<INewSiteData>} - Promise which resolves with object of new site data
     */
    public newSite (ownerID: number): Promise<INewSiteData> {
        let newSiteData = this.genDataObj<INewSiteData>('new-site-schema');
        newSiteData.userID = ownerID;

        return this.dbm
            .insert(newSiteData, "siteID")
            .into("sites")
            .then((siteID: number) => {
                newSiteData.siteID = siteID;
                Log.debug(`Created site ownerID: ${newSiteData.userID}, siteID: ${siteID[0]}`);
                return newSiteData;
            })
            .catch((e) => {
                Log.error(e);
                throw e;
            });
    }


    /**
     * Creates a new section entry based on "new-section-schema". Inserts into "Viper2.rtbSections",
     * "Viper2.rtbSiteSections".
     * @param ownerID {int} - the userID of the new section owner
     * @param siteIDs {int[]} - An array of siteIDs to map to the new section
     * @returns {Promise<INewSectionData>} - Promise which resolves with object of new section data
     */
    public newSection (ownerID: number, siteIDs: number[]): Promise<INewSectionData> {
        let section = this.genDataObj<ISection>('new-section-schema');
        section.userID = ownerID;
        let newSectionData = { siteIDs: siteIDs, section: section };
        return this.dbm
            .insert(newSectionData.section, "sectionID")
            .into("rtbSections")
            .then((sectionID: number) => {
                newSectionData.section.sectionID = sectionID;
                Log.debug(`Created section ID: ${newSectionData.section.sectionID}, ownerID: ${newSectionData.section.userID}`);
                return Promise.map(newSectionData.siteIDs, (siteID: number) => {
                        return this.dbm
                            .insert({siteID: siteID, sectionID: newSectionData.section.sectionID})
                            .into("rtbSiteSections").
                            then(() => {
                                Log.debug('Mapped sectionID: '+ newSectionData.section.sectionID +
                                    ' to siteID: ' + siteID);
                            });
                    });
            })
            .then(() => {
                return newSectionData
            })
            .catch((e) => {
                throw e;
            });
    }

    /**
     * Creates a new package entity based on "new-package-schema". Inserts into "Viper2.ixmPackages",
     * "Viper2.ixmPackageSectionMappings"
     * @param ownerID {int} - the userID of the package owner
     * @param sectionIDs {int[]} - an array of sectionIDs to be mapped to the new package
     * @returns {Promise<INewPackageData>} - Promise which resolves with an object of new package data
     */
    public newPackage (ownerID: number, sectionIDs: number[]): Promise<INewPackageData> {
        let newPackage = this.genDataObj<INewPackageData>('new-package-schema');
        newPackage.ownerID = ownerID;
        return this.dbm
            .insert(newPackage, "packageID")
            .into("ixmPackages")
            .then((packageID: number[]) =>{
                Log.debug(`Created package ID: ${packageID}`);
                newPackage.sectionIDs = sectionIDs;
                return Promise.map(sectionIDs, (sectionID) => {
                    return this.dbm
                        .insert({packageID: packageID, sectionID: sectionID})
                        .into("ixmPackageSectionMappings")
                        .then(() => {
                            Log.debug(`Mapped packageID ${packageID} to sectionID ${sectionID}`);
                        })
                        .catch((e) => {
                            throw e;
                        });
                })
                .then(() => {
                    return newPackage;
                });
            })
            .catch((e) => {
                throw e;
            });
    }
>>>>>>> abd05779
}

export { DatabasePopulator }<|MERGE_RESOLUTION|>--- conflicted
+++ resolved
@@ -10,8 +10,6 @@
 
 const Log = new Logger("DPOP");
 
-<<<<<<< HEAD
-=======
 /**
  *  Simple Database Populator class used as a helper tool to insert new entities into a data store during test case
  *  setup.
@@ -20,7 +18,6 @@
  *      "DatabaseManager" (singleton)
  *      "ConfigLoader" (singleton)
  */
->>>>>>> abd05779
 class DatabasePopulator {
 
     private dbm: DatabaseManager;
@@ -40,13 +37,6 @@
         faker.locale = "es_MX";
     }
 
-<<<<<<< HEAD
-    private genDataObj<T> (schemaName: string): T {
-        let schema = this.config.get('data-gen/' + schemaName);
-        return jsf(schema);
-    }
-
-=======
     /**
      * Generates an entity based on a jsf schema, e.g. "genDataObj<INewUserData>('new-user-schema')" returns a
      * newUserData object.
@@ -65,20 +55,16 @@
      * @param generatedData {T}- the generated data object that is to be extended
      * @returns {T} the extended data object
      */
->>>>>>> abd05779
     private extendData<T> (data: any, generatedData: T): T {
         Object.assign(generatedData, data);
         return generatedData;
     }
 
-<<<<<<< HEAD
-=======
     /**
      * Creates a new user entry in Viper2.users.
      * @param [userFields] {INewUserData} - provided user field values to use
      * @returns {Promise<INewUserData>} A promise that resolves with an object containing the inserted user data.
      */
->>>>>>> abd05779
     public newUser (userFields?: INewUserData): Promise<INewUserData> {
         let newUserData: INewUserData = this.genDataObj<INewUserData>('new-user-schema');
 
@@ -88,15 +74,9 @@
 
         return this.dbm.insert(newUserData, "userID")
             .into("users")
-<<<<<<< HEAD
-            .then((newBuyerID: number[]) => {
-                newUserData.userID = newBuyerID[0];
-                Log.info(`Added new User: ${newUserData.userID} `);
-=======
             .then((newBuyerID: number) => {
                 newUserData.userID = newBuyerID;
                 Log.debug(`Created new user ID: ${newUserData.userID} , userType: ${newUserData.userType}`);
->>>>>>> abd05779
                 return newUserData;
             })
             .catch((e) => {
@@ -104,13 +84,10 @@
             });
     }
 
-<<<<<<< HEAD
-=======
     /**
      * Creates a new buyer entry based on "new-buyer-schema". Inserts to "Viper2.users", "Viper2.ixmBuyers"
      * @returns {Promise<INewBuyerData>} A promise which resolves with the new buyer data
      */
->>>>>>> abd05779
     public newBuyer (): Promise<INewBuyerData> {
         let newBuyerData: INewBuyerData = this.genDataObj<INewBuyerData>('new-buyer-schema');
         return this.newUser(newBuyerData.user)
@@ -121,11 +98,7 @@
                     .into("ixmBuyers")
             })
             .then(() => {
-<<<<<<< HEAD
-                Log.info(`Added new Buyer with userID: ${newBuyerData.user.userID}, dspID: ${newBuyerData.dspID}`);
-=======
                 Log.debug(`Added new Buyer with userID: ${newBuyerData.user.userID}, dspID: ${newBuyerData.dspID}`);
->>>>>>> abd05779
                 return newBuyerData;
             })
             .catch((e) => {
@@ -133,13 +106,10 @@
             });
     }
 
-<<<<<<< HEAD
-=======
     /**
      * Creates a new publisher entry based on "new-pub-schema". Inserts to "Viper2.users", "Viper2.publishers".
      * @returns {Promise<INewPubData>} A promise which resolves with the new publisher's data
      */
->>>>>>> abd05779
     public newPub (): Promise<INewPubData> {
         let newPubData = this.genDataObj<INewPubData>('new-pub-schema');
         return this.newUser(newPubData.user)
@@ -156,85 +126,6 @@
             })
             .catch((e) => {
                 throw e;
-<<<<<<< HEAD
-            });
-    }
-
-    public newSite (userID: number): Promise<INewSiteData> {
-        let newSiteData = this.genDataObj<INewSiteData>('new-site-schema');
-        newSiteData.userID = userID;
-
-        return this.dbm
-            .insert(newSiteData, "siteID")
-            .into("sites")
-            .then((siteID: number[]) => {
-                newSiteData.siteID = siteID[0];
-                Log.info(`Created site ownerID: ${newSiteData.userID}, siteID: ${siteID[0]}`);
-                return newSiteData;
-            })
-            .catch((e) => {
-                Log.error(e);
-                throw e;
-            });
-    }
-
-
-    public newSection (ownerID: number, siteIDs: number[]): Promise<INewSectionData> {
-        let section = this.genDataObj<ISection>('new-section-schema');
-        section.userID = ownerID;
-        let newSectionData = { siteIDs: siteIDs, section: section };
-        return this.dbm
-            .insert(newSectionData.section, "sectionID")
-            .into("rtbSections")
-            .then((sectionID: number[]) => {
-                newSectionData.section.sectionID = sectionID[0];
-                Log.info(`Created section ID: ${newSectionData.section.sectionID}, ownerID: ${newSectionData.section.userID}`);
-                return Promise.map(newSectionData.siteIDs, (siteID: number) => {
-                        return this.dbm
-                            .insert({siteID: siteID, sectionID: newSectionData.section.sectionID})
-                            .into("rtbSiteSections")
-                    })
-                    .then(() => {
-                        Log.info('Mapped sectionID: '+ newSectionData.section.sectionID + 
-                            'to siteIDs: ' + newSectionData.siteIDs);
-                        return newSectionData
-                    })
-                    .catch((e) => {
-                        throw e;
-                    })
-            });
-    }
-
-    public newPackage (ownerID: number, sectionIDs: number[]): Promise<INewPackageData> {
-        let newPackage = this.genDataObj<INewPackageData>('new-package-schema');
-        newPackage.ownerID = ownerID;
-        return this.dbm
-            .insert(newPackage, "packageID")
-            .into("ixmPackages")
-            .then((packageID: number[]) => {
-                Log.info(`Created package ID: ${packageID}`);
-
-                return Promise.map(sectionIDs, (sectionID) => {
-                    return this.dbm
-                        .insert({packageID: packageID, sectionID: sectionID})
-                        .into("ixmPackageSectionMappings")
-                        .then(() => {
-                            Log.info(`Mapped packageID ${packageID} to sectionID ${sectionID}`);
-                        })
-                        .catch((e) => {
-                            throw e;
-                        });
-                })
-                .then(() => {
-                    return newPackage;
-                });
-            })
-            .catch((e) => {
-                throw e;
-            });
-    }
-
-=======
             });
     }
 
@@ -310,9 +201,9 @@
         return this.dbm
             .insert(newPackage, "packageID")
             .into("ixmPackages")
-            .then((packageID: number[]) =>{
-                Log.debug(`Created package ID: ${packageID}`);
-                newPackage.sectionIDs = sectionIDs;
+            .then((packageID: number[]) => {
+                Log.info(`Created package ID: ${packageID}`);
+
                 return Promise.map(sectionIDs, (sectionID) => {
                     return this.dbm
                         .insert({packageID: packageID, sectionID: sectionID})
@@ -332,7 +223,6 @@
                 throw e;
             });
     }
->>>>>>> abd05779
 }
 
 export { DatabasePopulator }