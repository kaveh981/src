'use strict';

import * as Promise from 'bluebird';
<<<<<<< HEAD
import * as http from 'request';
import * as https from 'https';

import { ConfigLoader } from '../lib/config-loader';

/**
 * Interface for agent options with request.js requests
 */
/*interface IAgentOptions {
    host: string,
    port: string,
    path: string,
    /!**
     * This parameter, when set to false, allows us to send requests to
     * the API without sending a proper key and certificate in the request
     *!/
    rejectUnauthorized: boolean
}*/

/**
 * In the auth config, we expect a header name defined
 */
interface IAuthConfig {
    header: string
}
=======
import * as http from 'http';
import { ConfigLoader } from '../lib/config-loader';
>>>>>>> 9c9dd967

class ApiHelper {

    private config: ConfigLoader;
    private queryString: boolean = false;
    private options: any = {};

<<<<<<< HEAD
    /**
     * Constructs an API helper.
     * @param config - The config loader to use. Should point to test config folder
     */
=======
>>>>>>> 9c9dd967
    constructor(config: ConfigLoader) {
        this.config = config;
    }

    public setOptions(opts: any): void {
        if (opts.method === 'GET' || opts.method === 'DELETE_QS') {
            this.queryString = true;
            if (opts.method === 'DELETE_QS') {
                opts.method = 'DELETE';
            }
        } else {
            this.queryString = false;
        }

        this.options = {
            hostname: this.config.get('api-helper').hostName,
            port: this.config.get('api-helper').port,
            path: opts.uri || '',
            method: opts.method || '',
            headers: opts.headers || {}
        };
    }

    /**
     * Initialize the agent options, which allows us to perform insecure API calls
     * without resorting to process.env.NODE_TLS_REJECT_UNAUTHORIZED = '0'.
     * @param options {IAgentOptions} - Set of options for the agent being passed in the request
     * @returns Nothing
     */
    public setAgentOptions(options): void {
        this.options.agent = new https.Agent(options);
    }

    /**
     * Configure the request header with the buyer's userID
     * @param userID {number} - userID of the target buyer
     * @returns Nothing
     */
    public setBuyerUserID(userID: number): void {
        let authConfig: IAuthConfig = this.config.get('auth');

        if (!authConfig.hasOwnProperty('header') || typeof authConfig['header'] != 'string') {
            throw 'Unable to find header name in auth config';
        }

        if (typeof this.options.headers == 'undefined') {
            this.options.headers = {};
        }
        this.options.headers[authConfig['header']] = userID;
        console.log(JSON.stringify(this.options));
    }

    public sendRequest(requestBody: any): Promise<any> {
        let reqOpts: any = this.options;
        if (this.queryString) {
            reqOpts.path  += '?';
            for (let param in requestBody) {
                if (requestBody.hasOwnProperty(param)) {
                    reqOpts.path  += (param + '=' + requestBody[param] + '&');
                }
            }
            if (reqOpts.path.charAt(reqOpts.path.length - 1) === '&') {
                reqOpts.path  = reqOpts.path.slice(0, -1);
            }
        } else {
            reqOpts.json = requestBody;
        }

        return new Promise((resolve: Function, reject: Function) => {
            let request: any = http.request(reqOpts, (res: any) => {
                if (res.statusCode !== 200) {
                    reject();
                }
                 let body: string = '';
                res.on('data', (chunk) => {
                    body += chunk.toString();
                });

                res.on('end', () => {
                    let result: any = {
                        'httpVersion': res.httpVersion,
                        'httpStatusCode': res.statusCode,
                        'headers': res.headers,
                        'body': JSON.parse(body),
                        'trailers': res.trailers
                    };
                    resolve(result);
                });
            });
            request.end();
        });
    }
}

export { ApiHelper }<|MERGE_RESOLUTION|>--- conflicted
+++ resolved
@@ -1,25 +1,8 @@
 'use strict';
 
 import * as Promise from 'bluebird';
-<<<<<<< HEAD
-import * as http from 'request';
-import * as https from 'https';
-
+import * as http from 'http';
 import { ConfigLoader } from '../lib/config-loader';
-
-/**
- * Interface for agent options with request.js requests
- */
-/*interface IAgentOptions {
-    host: string,
-    port: string,
-    path: string,
-    /!**
-     * This parameter, when set to false, allows us to send requests to
-     * the API without sending a proper key and certificate in the request
-     *!/
-    rejectUnauthorized: boolean
-}*/
 
 /**
  * In the auth config, we expect a header name defined
@@ -27,10 +10,6 @@
 interface IAuthConfig {
     header: string
 }
-=======
-import * as http from 'http';
-import { ConfigLoader } from '../lib/config-loader';
->>>>>>> 9c9dd967
 
 class ApiHelper {
 
@@ -38,13 +17,10 @@
     private queryString: boolean = false;
     private options: any = {};
 
-<<<<<<< HEAD
     /**
      * Constructs an API helper.
      * @param config - The config loader to use. Should point to test config folder
      */
-=======
->>>>>>> 9c9dd967
     constructor(config: ConfigLoader) {
         this.config = config;
     }
@@ -66,16 +42,6 @@
             method: opts.method || '',
             headers: opts.headers || {}
         };
-    }
-
-    /**
-     * Initialize the agent options, which allows us to perform insecure API calls
-     * without resorting to process.env.NODE_TLS_REJECT_UNAUTHORIZED = '0'.
-     * @param options {IAgentOptions} - Set of options for the agent being passed in the request
-     * @returns Nothing
-     */
-    public setAgentOptions(options): void {
-        this.options.agent = new https.Agent(options);
     }
 
     /**
