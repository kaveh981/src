--- conflicted
+++ resolved
@@ -34,50 +34,6 @@
 
 }
 
-<<<<<<< HEAD
-/**
- * Database setup for pagination tests
- * @return: data: the data required from database setup to create a proposal
- */
-async function paginationSetup() {
-
-    let dsp = await databasePopulator.createDSP(123);
-    let buyerCompany = await databasePopulator.createCompany({}, dsp.dspID);
-    let pubCompany = await databasePopulator.createCompany();
-    let site = await databasePopulator.createSite(pubCompany.user.userID);
-    let section = await databasePopulator.createSection(pubCompany.user.userID, [ site.siteID ]);
-
-    return {
-        pubCompany: pubCompany,
-        section: section,
-        sender: buyerCompany.user
-    };
-}
-
-/**
- * Create a proposal. Function should allow successive calls to create new proposals without problems.
- * @param data: The data required from database setup to create a proposal
- * @returns The expected payload for that proposal (used by the test case for comparison with the database object).
- */
-async function createProposal (data: ICreateEntityData) {
-
-    let proposal = await databasePopulator.createProposal(data.pubCompany.user.userID, [ data.section.section.sectionID ]);
-
-    return Helper.proposalToPayload(proposal, data.pubCompany.user);
-
-}
-
-/*
- * @case    - The buyer attempts to authenticate.
- * @expect  - Authentication tests to pass.
- * @route   - GET deals/proposals/:proposal_id
- * @status  - working
- * @tags    - get, proposal, auth
- */
-export let ATW_PA_GET_SP_AUTH = authenticationTest(route + '/1', 'get', databaseSetup);
-
-=======
->>>>>>> 9f0b913f
 /*
  * @case    - The buyer attempts to authenticate.
  * @expect  - Authentication tests to pass.
@@ -855,10 +811,7 @@
     let section = await databasePopulator.createSection(pubCompany.user.userID, [ site.siteID ]);
     let proposal = await databasePopulator.createProposal(pubCompany.user.userID, [ section.section.sectionID ], {},
                                                           [ buyerCompany2.user.userID ]);
-<<<<<<< HEAD
     let internalUser = await databasePopulator.createInternalUser();
-=======
->>>>>>> 9f0b913f
 
     /** Test */
     let response = await apiRequest.get(route + `/${proposal.proposal.proposalID}`, {}, buyer1.user);
@@ -907,10 +860,7 @@
     let section = await databasePopulator.createSection(pubCompany2.user.userID, [ site.siteID ]);
     let proposal = await databasePopulator.createProposal(buyerCompany.user.userID, [ section.section.sectionID ], {},
                                                           [ pubCompany2.user.userID ]);
-<<<<<<< HEAD
     let internalUser = await databasePopulator.createInternalUser();
-=======
->>>>>>> 9f0b913f
 
     /** Test */
     let response = await apiRequest.get(route + `/${proposal.proposal.proposalID}`, {}, publisher1.user);
@@ -958,17 +908,13 @@
     let section = await databasePopulator.createSection(pubCompany.user.userID, [ site.siteID ]);
     let proposal = await databasePopulator.createProposal(pubCompany.user.userID, [ section.section.sectionID ], {},
                                                           [ buyerCompany.user.userID ]);
-<<<<<<< HEAD
     let internalUser = await databasePopulator.createInternalUser();
-=======
->>>>>>> 9f0b913f
 
     /** Test */
     let response = await apiRequest.get(route + `/${proposal.proposal.proposalID}`, {}, buyer.user);
 
     assert.equals(response.status, 200);
     assert.deepEqual(response.body.data, [ Helper.proposalToPayload(proposal, pubCompany.user) ]);
-<<<<<<< HEAD
 
     // Company
     response = await apiRequest.get(route + `/${proposal.proposal.proposalID}`, {}, buyerCompany.user);
@@ -987,8 +933,6 @@
 
     assert.equals(response.status, 200);
     assert.deepEqual(response.body.data, [ Helper.proposalToPayload(proposal, pubCompany.user) ]);
-=======
->>>>>>> 9f0b913f
 
 }
 
@@ -1012,17 +956,13 @@
     let section = await databasePopulator.createSection(pubCompany.user.userID, [ site.siteID ]);
     let proposal = await databasePopulator.createProposal(buyerCompany.user.userID, [ section.section.sectionID ], {},
                                                           [ pubCompany.user.userID ]);
-<<<<<<< HEAD
     let internalUser = await databasePopulator.createInternalUser();
-=======
->>>>>>> 9f0b913f
 
     /** Test */
     let response = await apiRequest.get(route + `/${proposal.proposal.proposalID}`, {}, publisher.user);
 
     assert.equals(response.status, 200);
     assert.deepEqual(response.body.data, [ Helper.proposalToPayload(proposal, buyerCompany.user) ]);
-<<<<<<< HEAD
 
     // Company
     response = await apiRequest.get(route + `/${proposal.proposal.proposalID}`, {}, pubCompany.user);
@@ -1042,8 +982,6 @@
     assert.equals(response.status, 200);
     assert.deepEqual(response.body.data, [ Helper.proposalToPayload(proposal, pubCompany.user) ]);
 
-=======
->>>>>>> 9f0b913f
 }
 
 /*
