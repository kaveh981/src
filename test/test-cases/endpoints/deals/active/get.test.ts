--- conflicted
+++ resolved
@@ -376,7 +376,6 @@
         proposal.proposal.proposalID, pubCompany.user.userID, buyer.user.userID);
     await databasePopulator.createSettledDeal(
         pubCompany.user.userID, [ section.section.sectionID ], negotiation.negotiationID);
-<<<<<<< HEAD
 
     /** Test */
     let response = await apiRequest.get(ROUTE, {}, buyer.user);
@@ -407,8 +406,6 @@
     let proposal = await databasePopulator.createProposal(pubCompany.user.userID, [ section.section.sectionID ]);
     let negotiation = await databasePopulator.createDealNegotiation(proposal.proposal.proposalID, buyerCompany.user.userID);
     let settledDeal = await databasePopulator.createSettledDeal(pubCompany.user.userID, [ section.section.sectionID ], negotiation.negotiationID);
-=======
->>>>>>> 9f0b913f
 
     /** Test */
     let response = await apiRequest.get(ROUTE, {}, buyer.user);
