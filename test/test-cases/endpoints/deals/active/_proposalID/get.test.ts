--- conflicted
+++ resolved
@@ -300,11 +300,7 @@
 
 /*
  * @case    - Proposal is active and targets one user, negotiation exists for one user only, active settled deal exists
-<<<<<<< HEAD
- * @expect  - 200 with one active deal returned for the user in the negotiation, 200 no content for any other user
-=======
  * @expect  - 200 with one active deal returned for the user in the negotiation, 404 proposal not found for any other user
->>>>>>> 9f0b913f
  * @route   - GET deals/active/:proposalID
  * @status  - passing
  * @tags    - 
