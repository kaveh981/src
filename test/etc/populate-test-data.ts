// Script to auto-populate Viper2 with data relevant to IXM Buyer API



import { ConfigLoader }      from '../lib/config-loader';
import { Injector } from '../lib/injector';

const Config = new ConfigLoader('../../../test/config');
Injector.put(Config, "ConfigLoader");

import { Logger }      from '../lib/logger';
const Log = new Logger("TEST");

import { DatabasePopulator } from '../helper/db-populator';
<<<<<<< HEAD
import { Logger }      from '../lib/logger';
import { ConfigLoader }      from '../lib/config-loader';
import { DatabaseManager } from '../lib/database-manager';

const Log= new Logger("TEST");
const Config = new ConfigLoader('../../../test/config');
=======
import { DatabaseManager } from '../lib/database-manager';

>>>>>>> dae43817
const dbm = new DatabaseManager(Config);
const dbPopulator= new DatabasePopulator(dbm, Config);

let pubData: INewPubData;
let sites: INewSiteData[];
<<<<<<< HEAD
=======
let sections: INewSectionData[];
>>>>>>> dae43817

dbm.initialize()
    .then(() => {
        return dbPopulator.newPub();
    })
    .then((newPubData) => {
        pubData = newPubData;
        return dbPopulator.newSite(pubData.user.userID);
    })
    .then((newSiteData) => {
        sites = [newSiteData];
        return dbPopulator.newSite(pubData.user.userID);
    })
    .then((newSiteData) => {
        sites.push(newSiteData);
        let siteIDs = [sites[0].siteID, sites[1].siteID];
        return dbPopulator.newSection(pubData.user.userID, siteIDs);
    })
    .then((newSectionData) => {
        Log.info(`Created section ID: ${newSectionData.section.sectionID}, mapped to siteIDs: ${newSectionData.siteIDs}`);
<<<<<<< HEAD
=======
        sections = [newSectionData];
        return dbPopulator.newSection(pubData.user.userID, [sites[0].siteID])
    })
    .then((newSectionData) => {
        sections.push(newSectionData);
        let sectionIDs: number[] = [];
        sections.map((section) => {
            sectionIDs.push(section.section.sectionID);
        });
        return dbPopulator.newPackage(pubData.user.userID, sectionIDs);
    })
    .then((newPackageData) => {
        Log.info("Created package ID: " + newPackageData.packageID + ", mapped to sectionIDs: " + newPackageData.sectionIDs)
>>>>>>> dae43817
    })
    .then(dbm.shutdown.bind(dbm))
    .catch((err) => {
        Log.error(err);
        dbm.shutdown();
<<<<<<< HEAD
<<<<<<< HEAD
    });
=======
    });
>>>>>>> Symlinks to api/src added
=======
    });
>>>>>>> dae43817
<|MERGE_RESOLUTION|>--- conflicted
+++ resolved
@@ -12,26 +12,14 @@
 const Log = new Logger("TEST");
 
 import { DatabasePopulator } from '../helper/db-populator';
-<<<<<<< HEAD
-import { Logger }      from '../lib/logger';
-import { ConfigLoader }      from '../lib/config-loader';
 import { DatabaseManager } from '../lib/database-manager';
 
-const Log= new Logger("TEST");
-const Config = new ConfigLoader('../../../test/config');
-=======
-import { DatabaseManager } from '../lib/database-manager';
-
->>>>>>> dae43817
 const dbm = new DatabaseManager(Config);
 const dbPopulator= new DatabasePopulator(dbm, Config);
 
 let pubData: INewPubData;
 let sites: INewSiteData[];
-<<<<<<< HEAD
-=======
 let sections: INewSectionData[];
->>>>>>> dae43817
 
 dbm.initialize()
     .then(() => {
@@ -52,8 +40,6 @@
     })
     .then((newSectionData) => {
         Log.info(`Created section ID: ${newSectionData.section.sectionID}, mapped to siteIDs: ${newSectionData.siteIDs}`);
-<<<<<<< HEAD
-=======
         sections = [newSectionData];
         return dbPopulator.newSection(pubData.user.userID, [sites[0].siteID])
     })
@@ -67,18 +53,9 @@
     })
     .then((newPackageData) => {
         Log.info("Created package ID: " + newPackageData.packageID + ", mapped to sectionIDs: " + newPackageData.sectionIDs)
->>>>>>> dae43817
     })
     .then(dbm.shutdown.bind(dbm))
     .catch((err) => {
         Log.error(err);
         dbm.shutdown();
-<<<<<<< HEAD
-<<<<<<< HEAD
-    });
-=======
-    });
->>>>>>> Symlinks to api/src added
-=======
-    });
->>>>>>> dae43817
+    });