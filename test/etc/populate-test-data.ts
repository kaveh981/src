// Script to auto-populate Viper2 with data relevant to IXM Buyer API

import { ConfigLoader }      from '../lib/config-loader';
import { Injector } from '../lib/injector';

const Config = new ConfigLoader('../../../test/config');
Injector.put(Config, "ConfigLoader");

import { Logger }      from '../lib/logger';
const Log = new Logger("TEST");

import { DatabasePopulator } from '../helper/db-populator';
<<<<<<< HEAD
import { Logger }      from '../lib/logger';
import { ConfigLoader }      from '../lib/config-loader';
import { DatabaseManager } from '../lib/database-manager';

const Log= new Logger("TEST");
const Config = new ConfigLoader('../../../test/config');
=======
import { DatabaseManager } from '../lib/database-manager';

>>>>>>> abd05779
const dbm = new DatabaseManager(Config);
const dbPopulator = new DatabasePopulator(dbm, Config);

let pubData: INewPubData;
let sites: INewSiteData[];
<<<<<<< HEAD
=======
let sections: INewSectionData[];
>>>>>>> abd05779

dbm.initialize()
    .then(() => {
        return dbPopulator.newPub();
    })
    .then((newPubData) => {
        pubData = newPubData;
        return dbPopulator.newSite(pubData.user.userID);
    })
    .then((newSiteData) => {
        sites = [newSiteData];
        return dbPopulator.newSite(pubData.user.userID);
    })
    .then((newSiteData) => {
        sites.push(newSiteData);
        let siteIDs = [sites[0].siteID, sites[1].siteID];
        return dbPopulator.newSection(pubData.user.userID, siteIDs);
    })
    .then((newSectionData) => {
        Log.info(`Created section ID: ${newSectionData.section.sectionID}, mapped to siteIDs: ${newSectionData.siteIDs}`);
<<<<<<< HEAD
=======
        sections = [newSectionData];
        return dbPopulator.newSection(pubData.user.userID, [sites[0].siteID])
    })
    .then((newSectionData) => {
        sections.push(newSectionData);
        let sectionIDs: number[] = [];
        sections.map((section) => {
            sectionIDs.push(section.section.sectionID);
        });
        return dbPopulator.newPackage(pubData.user.userID, sectionIDs);
    })
    .then((newPackageData) => {
        Log.info("Created package ID: " + newPackageData.packageID + ", mapped to sectionIDs: " + newPackageData.sectionIDs)
>>>>>>> abd05779
    })
    .then(dbm.shutdown.bind(dbm))
    .catch((err) => {
        Log.error(err);
        dbm.shutdown();
    });<|MERGE_RESOLUTION|>--- conflicted
+++ resolved
@@ -10,26 +10,14 @@
 const Log = new Logger("TEST");
 
 import { DatabasePopulator } from '../helper/db-populator';
-<<<<<<< HEAD
-import { Logger }      from '../lib/logger';
-import { ConfigLoader }      from '../lib/config-loader';
 import { DatabaseManager } from '../lib/database-manager';
 
-const Log= new Logger("TEST");
-const Config = new ConfigLoader('../../../test/config');
-=======
-import { DatabaseManager } from '../lib/database-manager';
-
->>>>>>> abd05779
 const dbm = new DatabaseManager(Config);
 const dbPopulator = new DatabasePopulator(dbm, Config);
 
 let pubData: INewPubData;
 let sites: INewSiteData[];
-<<<<<<< HEAD
-=======
 let sections: INewSectionData[];
->>>>>>> abd05779
 
 dbm.initialize()
     .then(() => {
@@ -50,8 +38,6 @@
     })
     .then((newSectionData) => {
         Log.info(`Created section ID: ${newSectionData.section.sectionID}, mapped to siteIDs: ${newSectionData.siteIDs}`);
-<<<<<<< HEAD
-=======
         sections = [newSectionData];
         return dbPopulator.newSection(pubData.user.userID, [sites[0].siteID])
     })
@@ -65,7 +51,6 @@
     })
     .then((newPackageData) => {
         Log.info("Created package ID: " + newPackageData.packageID + ", mapped to sectionIDs: " + newPackageData.sectionIDs)
->>>>>>> abd05779
     })
     .then(dbm.shutdown.bind(dbm))
     .catch((err) => {
