--- conflicted
+++ resolved
@@ -1,21 +1,12 @@
 // Script to auto-populate Viper2 with data relevant to IXM Buyer API
 
 import { DatabasePopulator } from '../helper/db-populator';
-<<<<<<< HEAD
 import { Logger }      from '../lib/logger';
 import { ConfigLoader }      from '../lib/config-loader';
 import { DatabaseManager } from '../lib/database-manager';
 
 const Log= new Logger("TEST");
 const Config = new ConfigLoader('../../../test/config');
-=======
-import { Logger } from '../../lib/logger';
-import { ConfigLoader } from '../../lib/config-loader';
-import { DatabaseManager } from '../../lib/database-manager';
-
-const Config = new ConfigLoader('../test/config');
-const logger = new Logger("TEST");
->>>>>>> e2dedaa3
 const dbm = new DatabaseManager(Config);
 const dbPopulator = new DatabasePopulator(dbm, Config);
 
